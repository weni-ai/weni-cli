from io import BufferedReader
from typing import Optional
import rich_click as click

from rich.console import Console
from rich.table import Table
from rich.live import Live
from rich.panel import Panel
from rich.console import group

from weni_cli.clients.cli_client import CLIClient
from weni_cli.formatter.formatter import Formatter
from weni_cli.handler import Handler
from weni_cli.packager.packager import create_tool_folder_zip
from weni_cli.store import STORE_PROJECT_UUID_KEY, Store
from weni_cli.validators.definition import format_definition, load_agent_definition, load_test_definition


DEFAULT_TEST_DEFINITION_FILE = "test_definition.yaml"


class RunHandler(Handler):
    def execute(self, **kwargs):
        definition_path = kwargs.get("definition")
        agent_key = kwargs.get("agent_key")
        tool_key = kwargs.get("tool_key")
        test_definition_path = kwargs.get("test_definition")
        verbose = kwargs.get("verbose", False)
        store = Store()
        project_uuid = store.get(STORE_PROJECT_UUID_KEY)

        formatter = Formatter()

        if not project_uuid:
            click.echo("No project selected, please select a project first")
            return

        definition_data, error = load_agent_definition(definition_path)
        if error:
            formatter.print_error_panel(f"Invalid agent definition YAML file format, error:\n{error}", title="Error loading agent definition")
            return

        if not test_definition_path:
            test_definition_path = self.load_default_test_definition(definition_data, agent_key, tool_key)

            if not test_definition_path:
                click.echo(
                    f"Error: Failed to get default test definition file: {DEFAULT_TEST_DEFINITION_FILE} in tool folder."
                )
                click.echo("You can use the --file option to specify a different file.")
                return

        tool_folder, error = self.load_tool_folder(definition_data, agent_key, tool_key)
        if error:
            formatter.print_error_panel(error)
            return

        test_definition, error = load_test_definition(test_definition_path)
        if error:
            formatter.print_error_panel(error)
            return

        definition = format_definition(definition_data)

        tool_source_path = self.get_tool_source_path(definition, agent_key, tool_key)

        credentials = self.load_tool_credentials(tool_source_path)

        tool_globals = self.load_tool_globals(tool_source_path)

        self.run_test(
            project_uuid,
            definition,
            tool_folder,
            tool_key,
            agent_key,
            test_definition,
            credentials,
            tool_globals,
            verbose,
        )

    def parse_agent_tool(self, agent_tool) -> tuple[Optional[str], Optional[str]]:
        try:
            return agent_tool.split(".")[0], agent_tool.split(".")[1]
        except Exception:
            return None, None

<<<<<<< HEAD
    def get_tool_and_agent_name(self, definition, agent_key, tool_key) -> tuple[Optional[str], Optional[str]]:
        agent_data = definition.get("agents", {}).get(agent_key)

        if not agent_data:
            return None, None

        tool_name = None
        for tool in agent_data.get("tools", []):
            if tool.get("key") == tool_key:
                tool_name = tool.get("name")

        return agent_data.get("name"), tool_name

=======
>>>>>>> 368c5369
    def get_tool_source_path(self, definition, agent_key, tool_key) -> Optional[str]:
        agent_data = definition.get("agents", {}).get(agent_key)

        if not agent_data:
            return None

        for tool in agent_data.get("tools", []):
            if tool.get("key") == tool_key:
                return tool.get("source", {}).get("path")
        return None

    def load_tool_credentials(self, tool_source_path: str) -> Optional[dict]:
        credentials = {}
        try:
            with open(f"{tool_source_path}/.env", "r") as file:
                for line in file:
                    key, value = line.strip().split("=")
                    credentials[key] = value
        except Exception:
            return {}

        return credentials

    def load_tool_globals(self, tool_source_path: str) -> Optional[dict]:
        globals = {}
        try:
            with open(f"{tool_source_path}/.globals", "r") as file:
                for line in file:
                    key, value = line.strip().split("=")
                    globals[key] = value
        except Exception:
            return {}

        return globals

    def load_default_test_definition(self, definition, agent_key, tool_key) -> Optional[str]:
        try:
            definition_path = None

            agent_data = definition.get("agents", {}).get(agent_key)

            if not agent_data:
                return None

            for tool in agent_data.get("tools", []):
                for key, tool_data in tool.items():
                    if key == tool_key:
                        path_test = tool_data.get("source", {}).get("path_test")
                        tool_path = tool_data.get("source", {}).get("path")
                        if tool_data.get("source", {}).get("path_test"):
                            definition_path = f"{tool_path}/{path_test}"
                        else:
                            definition_path = f"{tool_path}/{DEFAULT_TEST_DEFINITION_FILE}"

            if not definition_path:
                return None

            return definition_path
        except Exception as e:
            click.echo(f"Error: Failed to load default test definition file: {e}")
            return None

    def load_tool_folder(self, definition, agent_key, tool_key) -> tuple[Optional[BufferedReader], Optional[Exception]]:
        agent_data = definition.get("agents", {}).get(agent_key)
        if not agent_data:
            return None, Exception(f"Agent {agent_key} not found in definition")

        tools = agent_data.get("tools", [])

        tool_data = None
        for tool in tools:
            for key, data in tool.items():
                if key == tool_key:
                    tool_data = data
                    break

        if not tool_data:
            return None, Exception(f"Tool {tool_key} not found in agent {agent_key}")

        tool_folder, error = create_tool_folder_zip(tool_key, tool_data.get("source").get("path"))
        if error:
            return None, Exception(f"Failed to create tool folder for tool {tool_key} in agent {agent_key}\n{error}")

        return tool_folder, None

    def format_response_for_display(self, test_result):
        """Format response for better display"""

        if not test_result:
            return "waiting..."

        if isinstance(test_result, dict) and "response" in test_result:
            response = test_result.get("response")

            function_response = response.get("functionResponse")

            if not function_response:
                return str(response)

            response_body = function_response.get("responseBody")

            if not response_body:
                return str(function_response)

            response_body_text = response_body.get("TEXT")

            if not response_body_text:
                return str(response_body)

            return response_body_text.get("body", "")
        else:
            return str(test_result)

    def get_status_icon(self, status_code):
        if status_code == 200:
            return "✅"

        return "❌"

    def display_test_results(self, rows, tool_name, verbose=False):
        """
        Create a table to display test results.

        Args:
            rows (list): List of row dictionaries containing test results
            tool_name (str): Name of the tool being tested
            verbose (bool, optional): Whether to show verbose output. Defaults to False.

        Returns:
            Table: Rich table object with test results, or None if rows is empty
        """
        if not rows:
            return None

        table = Table(title=f"Test Results for {tool_name}", expand=True)
        table.add_column("Test Name", justify="left")
        table.add_column("Status", justify="center")
        table.add_column("Response", ratio=2, no_wrap=True)

        for row in rows:
            status = self.get_status_icon(row.get("status")) if row.get("code") == "TEST_CASE_COMPLETED" else "⏳"
            response_display = self.format_response_for_display(row.get("response"))
            table.add_row(row.get("name"), status, response_display)

        return table

    def update_live_display(
        self, test_rows, test_name, test_result, status_code, code, live_display, tool_name, verbose=False
    ):
        """
        Update the live display with test results.

        Args:
            test_rows (list): List of test result rows to update
            test_name (str): Name of the test
            test_result (dict): Test result data
            status_code (int): HTTP status code of the test result
            code (str): Test case status code (e.g., TEST_CASE_COMPLETED)
            live_display (Live): Rich Live object for updating the display
            tool_name (str): Name of the tool being tested
            verbose (bool, optional): Whether to show verbose output. Defaults to False.
        """
        # Check if test_name is already in test_rows, if not, add it
        row_index = next((i for i, row in enumerate(test_rows) if row.get("name") == test_name), None)
        if row_index is None:
            test_rows.append({"name": test_name, "status": status_code, "response": test_result, "code": code})
        else:
            test_rows[row_index]["status"] = status_code
            test_rows[row_index]["response"] = test_result
            test_rows[row_index]["code"] = code

        live_display.update(self.display_test_results(test_rows, tool_name, verbose), refresh=True)

    def render_reponse_and_logs(self, logs):
        console = Console()

        @group()
        def get_panels():
            if log.get("test_response"):
                yield Panel(
                    self.format_response_for_display(log.get("test_response")),
                    title="[bold yellow]Response[/bold yellow]",
                    title_align="left",
                )

            if log.get("test_logs"):
                yield Panel(
                    log.get("test_logs").strip("\n"),
                    title="[bold blue]Logs[/bold blue]",
                    title_align="left",
                )

        console.print("\n")
        for log in logs:
            if log.get("test_response") or log.get("test_logs"):
                console.print(
                    Panel(
                        get_panels(),
                        title=f"[bold green]Test Results for {log.get('test_name')}[/bold green]",
                        title_align="left",
                    )
                )

    def run_test(
        self,
        project_uuid,
        definition,
        tool_folder,
        tool_key,
        agent_key,
        test_definition,
        credentials,
        tool_globals,
        verbose=False,
    ):
        test_rows = []
        # Use the class method instead of a nested function
        with Live(self.display_test_results([], tool_key, verbose), refresh_per_second=4) as live:
            # Create a callback function that will be passed to the CLIClient
            def update_live_callback(test_name, test_result, status_code, code, verbose):
                self.update_live_display(
                    test_rows, test_name, test_result, status_code, code, live, tool_key, verbose
                )

            client = CLIClient()
            test_logs = client.run_test(
                project_uuid,
                definition,
                tool_folder,
                tool_key,
                agent_key,
                test_definition,
                credentials,
                tool_globals,
                update_live_callback,
                verbose,
            )

        if verbose:
            self.render_reponse_and_logs(test_logs)<|MERGE_RESOLUTION|>--- conflicted
+++ resolved
@@ -86,22 +86,6 @@
         except Exception:
             return None, None
 
-<<<<<<< HEAD
-    def get_tool_and_agent_name(self, definition, agent_key, tool_key) -> tuple[Optional[str], Optional[str]]:
-        agent_data = definition.get("agents", {}).get(agent_key)
-
-        if not agent_data:
-            return None, None
-
-        tool_name = None
-        for tool in agent_data.get("tools", []):
-            if tool.get("key") == tool_key:
-                tool_name = tool.get("name")
-
-        return agent_data.get("name"), tool_name
-
-=======
->>>>>>> 368c5369
     def get_tool_source_path(self, definition, agent_key, tool_key) -> Optional[str]:
         agent_data = definition.get("agents", {}).get(agent_key)
 
