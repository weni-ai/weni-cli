--- conflicted
+++ resolved
@@ -469,7 +469,6 @@
                 "description": "Test description",
                 "instructions": SAMPLE_INSTRUCTIONS,
                 "guardrails": "Not an array",  # String instead of array
-<<<<<<< HEAD
                 "tools": [
                     {
                         "test_tool": {
@@ -482,8 +481,6 @@
                         }
                     }
                 ],
-=======
->>>>>>> 9ecc03dd
             }
         }
     }
@@ -840,12 +837,7 @@
     error = validate_agent_definition_schema(invalid_definition)
     assert error is not None
     assert (
-<<<<<<< HEAD
         "Agent 'test_agent': tool 'tool_1' is missing required field 'source' in the agent definition file" in error
-=======
-        "Agent 'test_agent': skill 'skill_1' is missing required field 'source' in the agent definition file"
-        in error
->>>>>>> 9ecc03dd
     )
 
 
