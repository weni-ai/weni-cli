import re
import pytest
import regex
from click.testing import CliRunner
from weni_cli.validators.definition import (
    AVAILABLE_COMPONENTS,
    MAX_AGENT_NAME_LENGTH,
    MAX_TOOL_NAME_LENGTH,
    load_yaml_file,
    load_agent_definition,
    format_definition,
    validate_agent_definition_schema,
    validate_active_agent_definition_schema,
    load_test_definition,
    ContactFieldValidator,
)

SAMPLE_INSTRUCTIONS = [
    "This is a test instruction with more than 40 characters",
    "This is another test instruction with more than 40 characters",
    "This is a third test instruction with more than 40 characters",
]

SAMPLE_GUARDRAILS = [
    "This is a test guardrail with more than 40 characters",
    "This is another test guardrail with more than 40 characters",
]


@pytest.fixture
def sample_definition_file():
    """Create a sample definition file for testing."""
    runner = CliRunner()
    with runner.isolated_filesystem():
        # Create a valid definition file
        with open("valid_definition.yaml", "w") as f:
            f.write(
                """
agents:
  test_agent:
    name: Test Agent
    description: Test Description
    tools:
      - test_tool:
          name: Test Tool
          description: A test tool
          source:
            path: tools/test_tool
            entrypoint: main.TestTool
          parameters:
            - test_param:
                type: string
                description: Test parameter
                required: true
            - optional_param:
                type: number
                description: Optional parameter
            - contact_param:
                type: string
                description: Contact field parameter
                contact_field: true
            """
            )

        # Create an invalid definition file (syntax error)
        with open("invalid_definition.yaml", "w") as f:
            f.write(
                """
agents:
  test_agent
    name: Test Agent
    tools:
      - test_tool:
          name: Test Tool
            """
            )

        # Create an empty definition file
        with open("empty_definition.yaml", "w") as f:
            f.write("")

        yield {
            "valid_path": "valid_definition.yaml",
            "invalid_path": "invalid_definition.yaml",
            "empty_path": "empty_definition.yaml",
        }


@pytest.fixture
def valid_definition():
    """Return a valid definition dictionary."""
    return {
        "agents": {
            "test_agent": {
                "name": "Test Agent",
                "tools": [
                    {
                        "test_tool": {
                            "name": "Test Tool",
                            "description": "A test tool",
                            "source": {"path": "tools/test_tool"},
                            "parameters": [
                                {"test_param": {"type": "string", "description": "Test parameter", "required": True}},
                                {"optional_param": {"type": "number", "description": "Optional parameter"}},
                            ],
                        }
                    }
                ],
            }
        }
    }


def test_load_yaml_file_valid(sample_definition_file):
    """Test loading a valid definition file."""
    data, error = load_yaml_file(sample_definition_file["valid_path"])

    # Check that there's no error
    assert error is None

    # Check that the result is a dictionary
    assert isinstance(data, dict)

    # Check that the expected data was loaded
    assert "agents" in data
    assert "test_agent" in data["agents"]
    assert data["agents"]["test_agent"]["name"] == "Test Agent"
    assert isinstance(data["agents"]["test_agent"]["tools"], list)


def test_load_yaml_file_invalid(sample_definition_file):
    """Test loading an invalid definition file."""
    data, error = load_yaml_file(sample_definition_file["invalid_path"])

    # Check that the data is None
    assert data is None

    # Check that we got an error
    assert error is not None
    assert "mapping values are not allowed here" in str(error)


def test_load_yaml_file_empty(sample_definition_file):
    """Test loading an empty definition file."""
    data, error = load_yaml_file(sample_definition_file["empty_path"])

    # For an empty file, YAML returns None but no error
    assert data is None
    assert error is None


def test_load_yaml_file_nonexistent():
    """Test loading a non-existent definition file."""
    # The load_yaml_file function should catch FileNotFoundError
    data, error = load_yaml_file("nonexistent_file.yaml")

    # Check that we have an error
    assert data is None
    assert error is not None
    assert isinstance(error, FileNotFoundError)


def test_format_definition_valid(valid_definition):
    """Test formatting a valid definition."""
    result = format_definition(valid_definition)

    # Check that the result is a dictionary
    assert isinstance(result, dict)

    # Check that agents are present
    assert "agents" in result
    assert "test_agent" in result["agents"]

    # Check that the slug was added
    assert result["agents"]["test_agent"]["slug"] == "test-agent"

    # Check that tools were reformatted
    tools = result["agents"]["test_agent"]["tools"]
    assert isinstance(tools, list)
    assert "key" in tools[0]
    assert "slug" in tools[0]
    assert "name" in tools[0]
    assert tools[0]["key"] == "test_tool"
    assert tools[0]["slug"] == "test-tool"
    assert tools[0]["name"] == "Test Tool"


def test_format_definition_no_tools():
    """Test formatting a definition with no tools."""
    definition = {
        "agents": {
            "test_agent": {
                "name": "Test Agent"
                # No tools
            }
        }
    }

    result = format_definition(definition)

    # Check that the result is a dictionary
    assert isinstance(result, dict)

    # Check that agents are present
    assert "agents" in result
    assert "test_agent" in result["agents"]

    # Check that the slug was added
    assert result["agents"]["test_agent"]["slug"] == "test-agent"

    # Check that tools is an empty list
    tools = result["agents"]["test_agent"]["tools"]
    assert isinstance(tools, list)
    assert len(tools) == 0


def test_is_valid_contact_field_name_valid():
    """Test valid contact field names."""
    valid_names = ["valid", "valid123", "valid_name", "a123_456"]

    for name in valid_names:
        assert ContactFieldValidator.has_valid_contact_field_name(name) is True


def test_is_valid_contact_field_name_invalid():
    """Test invalid contact field names."""
    invalid_names = ["123invalid", "Invalid", "invalid-name", "_invalid", "invalid.name"]

    for name in invalid_names:
        assert ContactFieldValidator.has_valid_contact_field_name(name) is False


def test_contact_field_regex_pattern():
    """Test the contact field regex pattern directly."""
    # This test ensures the regex pattern matches what we expect
    valid_names = ["valid", "valid123", "valid_name", "a123_456"]
    invalid_names = ["123invalid", "Invalid", "invalid-name", "_invalid", "invalid.name"]

    for name in valid_names:
        assert regex.match(ContactFieldValidator.CONTACT_FIELD_NAME_REGEX, name, regex.V0) is not None

    for name in invalid_names:
        assert regex.match(ContactFieldValidator.CONTACT_FIELD_NAME_REGEX, name, regex.V0) is None


def test_validate_agent_definition_calls_validate_schema(mocker, tmpdir):
    """Test that load_agent_definition calls validate_agent_definition_schema."""
    # Create a temporary YAML file
    yaml_file = tmpdir.join("test_definition.yaml")
    yaml_file.write(
        """
    agents:
      test_agent:
        name: Test Agent
        description: Test description
        instructions: [Instruction 1]
        tools: []
    """
    )

    # Call load_agent_definition
    result, error = load_agent_definition(str(yaml_file))

    # Verify load_agent_definition returns data when validation passes
    assert result is not None
    assert error is None
    assert "agents" in result


def test_load_agent_definition_fails_on_empty_file(mocker, tmpdir):
    """Test that load_agent_definition returns error when file is empty."""
    yaml_file = tmpdir.join("empty_definition.yaml")
    yaml_file.write("")

    result, error = load_agent_definition(str(yaml_file))
    assert result is None
    assert error is not None
    assert "Empty definition file" in str(error)


def test_validate_definition_without_agents():
    """Test that a definition without agents is invalid."""
    invalid_definition = {}

    error = validate_agent_definition_schema(invalid_definition)
    assert error is not None
    assert "Missing required root key 'agents' in the agent definition file" in error


def test_validate_definition_with_invalid_agents_type():
    """Test that a definition with invalid agents type is invalid."""
    invalid_definition = {"agents": "Not a dictionary"}

    error = validate_agent_definition_schema(invalid_definition)
    assert error is not None
    assert "'agents' must be an object in the agent definition file" in error


def test_validate_definition_with_empty_agents():
    """Test that a definition with empty agents is invalid."""
    invalid_definition = {"agents": {}}

    error = validate_agent_definition_schema(invalid_definition)
    assert error is not None
    assert "No agents defined in the agent definition file" in error


def test_validate_definition_with_invalid_agent_name_length():
    """Test that a definition with an invalid agent name length is invalid."""
    invalid_definition = {"agents": {"test_agent": {"name": "a" * 83}}}

    error = validate_agent_definition_schema(invalid_definition)
    assert error is not None
    assert (
        f"Agent 'test_agent': 'name' must be less than {MAX_AGENT_NAME_LENGTH} characters in the agent definition file"
        in error
    )


def test_validate_definition_without_instructions():
    """Test that a definition without instructions is valid."""
    valid_definition = {
        "agents": {
            "test_agent": {
                "name": "Test Agent",
                "description": "Test description",
                # No instructions key
                "tools": [
                    {
                        "test_tool": {
                            "name": "Test Tool",
                            "description": "Test tool description",
                            "source": {
                                "path": "tools/test",
                                "entrypoint": "main.TestTool",
                            },
                        }
                    }
                ],
            }
        }
    }

    error = validate_agent_definition_schema(valid_definition)
    assert error is None


def test_validate_definition_without_guardrails():
    """Test that a definition without guardrails is valid."""
    valid_definition = {
        "agents": {
            "test_agent": {
                "name": "Test Agent",
                "description": "Test description",
                "instructions": SAMPLE_INSTRUCTIONS,
                # No guardrails key
                "tools": [
                    {
                        "test_tool": {
                            "name": "Test Tool",
                            "description": "Test tool description",
                            "source": {
                                "path": "tools/test",
                                "entrypoint": "main.TestTool",
                            },
                        }
                    }
                ],
            }
        }
    }

    error = validate_agent_definition_schema(valid_definition)
    assert error is None


def test_validate_definition_with_invalid_instructions():
    """Test validation fails when instructions is not an array."""
    invalid_definition = {
        "agents": {
            "test_agent": {
                "name": "Test Agent",
                "description": "Test description",
                "instructions": "Not an array",  # String instead of array
                "tools": [
                    {
                        "test_tool": {
                            "name": "Test Tool",
                            "description": "Test tool description",
                            "source": {
                                "path": "tools/test",
                                "entrypoint": "main.TestTool",
                            },
                        }
                    }
                ],
            }
        }
    }

    error = validate_agent_definition_schema(invalid_definition)
    assert error is not None
    assert "'instructions' must be an array" in error


def test_validate_definition_file_with_short_instruction():
    """Test validation fails when instruction is shorter than the minimum allowed length."""
    invalid_definition = {
        "agents": {
            "test_agent": {
                "name": "Test Agent",
                "description": "Test description",
                "instructions": ["Short instruction"],
                "tools": [
                    {
                        "test_tool": {
                            "name": "Test Tool",
                            "description": "Test tool description",
                            "source": {
                                "path": "tools/test",
                                "entrypoint": "main.TestTool",
                            },
                        }
                    }
                ],
            }
        }
    }

    error = validate_agent_definition_schema(invalid_definition)
    assert error is not None
    assert (
        "Agent 'test_agent': instruction at index 0 must have at least 40 characters in the agent definition file"
        in error
    )


def test_validate_definition_with_invalid_guardrails():
    """Test validation fails when guardrails is not an array."""
    invalid_definition = {
        "agents": {
            "test_agent": {
                "name": "Test Agent",
                "description": "Test description",
                "instructions": SAMPLE_INSTRUCTIONS,
                "guardrails": "Not an array",  # String instead of array
                "tools": [
                    {
                        "test_tool": {
                            "name": "Test Tool",
                            "description": "Test tool description",
                            "source": {
                                "path": "tools/test",
                                "entrypoint": "main.TestTool",
                            },
                        }
                    }
                ],
            }
        }
    }

    error = validate_agent_definition_schema(invalid_definition)
    assert error is not None
    assert "Agent 'test_agent': 'guardrails' must be an array in the agent definition file" in error


def test_validate_definition_with_invalid_agent_data():
    """Test validation fails when agent data is invalid."""
    invalid_definition = {"agents": {"test_agent": "Not a dictionary"}}

    error = validate_agent_definition_schema(invalid_definition)
    assert error is not None
    assert "Agent 'test_agent' must be an object in the agent definition file" in error


def test_validate_definition_with_missing_agent_name():
    """Test validation fails when agent name is missing."""
    invalid_definition = {"agents": {"test_agent": {}}}

    error = validate_agent_definition_schema(invalid_definition)
    assert error is not None
    assert "Agent 'test_agent' is missing required field 'name' in the agent definition file" in error


def test_validate_definition_with_invalid_agent_name():
    """Test validation fails when agent name is invalid."""
    invalid_definition = {"agents": {"test_agent": {"name": 123}}}

    error = validate_agent_definition_schema(invalid_definition)
    assert error is not None
    assert "Agent 'test_agent': 'name' must be a string in the agent definition file" in error


def test_validate_definition_with_missing_agent_description():
    """Test validation fails when agent description is missing."""
    invalid_definition = {"agents": {"test_agent": {"name": "Test Agent"}}}

    error = validate_agent_definition_schema(invalid_definition)
    assert error is not None
    assert "Agent 'test_agent' is missing required field 'description' in the agent definition file" in error


def test_validate_definition_with_invalid_agent_description():
    """Test validation fails when agent description is invalid."""
    invalid_definition = {"agents": {"test_agent": {"name": "Test Agent", "description": 123}}}

    error = validate_agent_definition_schema(invalid_definition)
    assert error is not None
    assert "Agent 'test_agent': 'description' must be a string in the agent definition file" in error


def test_validate_definition_with_invalid_agent_instructions():
    """Test validation fails when agent instructions is not an array."""
    invalid_definition = {
        "agents": {
            "test_agent": {
                "name": "Test Agent",
                "description": "Test description",
                "instructions": "Not an array",  # String instead of array
            }
        }
    }

    error = validate_agent_definition_schema(invalid_definition)
    assert error is not None
    assert "Agent 'test_agent': 'instructions' must be an array in the agent definition file" in error


def test_validate_definition_with_invalid_agent_guardrails():
    """Test validation fails when agent guardrails is not an array."""
    invalid_definition = {
        "agents": {
            "test_agent": {
                "name": "Test Agent",
                "description": "Test description",
                "instructions": SAMPLE_INSTRUCTIONS,
                "guardrails": "Not an array",  # String instead of array
            }
        }
    }

    error = validate_agent_definition_schema(invalid_definition)
    assert error is not None
    assert "Agent 'test_agent': 'guardrails' must be an array in the agent definition file" in error


def test_validate_definition_with_invalid_instruction_type():
    """Test validation fails when instruction is not a string."""
    invalid_definition = {
        "agents": {
            "test_agent": {
                "name": "Test Agent",
                "description": "Test description",
                "instructions": [1, False, None],
            }
        }
    }

    error = validate_agent_definition_schema(invalid_definition)
    assert error is not None
    assert "Agent 'test_agent': instruction at index 0 must be a string in the agent definition file" in error


def test_validate_definition_with_invalid_guardrail_type():
    """Test validation fails when guardrail is not a string."""
    invalid_definition = {
        "agents": {
            "test_agent": {
                "name": "Test Agent",
                "description": "Test description",
                "guardrails": [1, False, None],
            }
        }
    }

    error = validate_agent_definition_schema(invalid_definition)
    assert error is not None
    assert "Agent 'test_agent': guardrail at index 0 must be a string in the agent definition file" in error


def test_validate_agent_definition_with_short_guardrail():
    """Test validation fails when guardrail is shorter than the minimum allowed length."""
    invalid_definition = {
        "agents": {
            "test_agent": {
                "name": "Test Agent",
                "description": "Test description",
                "instructions": SAMPLE_INSTRUCTIONS,
                "guardrails": ["Short guardrail"],
            }
        }
    }

    error = validate_agent_definition_schema(invalid_definition)
    assert error is not None
    assert (
        "Agent 'test_agent': guardrail at index 0 must have at least 40 characters in the agent definition file"
        in error
    )


def test_validate_definition_with_missing_tools():
    """Test validation fails when tools are missing."""
    invalid_definition = {
        "agents": {
            "test_agent": {
                "name": "Test Agent",
                "description": "Test description",
                "instructions": SAMPLE_INSTRUCTIONS,
                "guardrails": SAMPLE_GUARDRAILS,
                # No tools key
            }
        }
    }

    error = validate_agent_definition_schema(invalid_definition)
    assert error is not None
    assert "Agent 'test_agent' is missing required field 'tools' in the agent definition file" in error


def test_validate_definition_with_invalid_tools_type():
    """Test validation fails when tools is not an array."""
    invalid_definition = {
        "agents": {
            "test_agent": {
                "name": "Test Agent",
                "description": "Test description",
                "instructions": SAMPLE_INSTRUCTIONS,
                "guardrails": SAMPLE_GUARDRAILS,
                "tools": "Not an array",
            }
        }
    }

    error = validate_agent_definition_schema(invalid_definition)
    assert error is not None
    assert "Agent 'test_agent': 'tools' must be an array in the agent definition file" in error


def test_validate_definition_with_invalid_tool_type():
    """Test validation fails when tool is not an object."""
    invalid_definition = {
        "agents": {
            "test_agent": {
                "name": "Test Agent",
                "description": "Test description",
                "instructions": SAMPLE_INSTRUCTIONS,
                "guardrails": SAMPLE_GUARDRAILS,
                "tools": [1, False, None],
            }
        }
    }

    error = validate_agent_definition_schema(invalid_definition)
    assert error is not None
    assert "Agent 'test_agent': tool at index 0 must be an object in the agent definition file" in error


def test_validate_definition_with_invalid_tool_format():
    """Test validation fails when tool data is not a dictionary."""
    invalid_definition = {
        "agents": {
            "test_agent": {
                "name": "Test Agent",
                "description": "Test description",
                "instructions": SAMPLE_INSTRUCTIONS,
                "guardrails": SAMPLE_GUARDRAILS,
                "tools": [
                    {
                        "tool_name": "Tool 1",
                        "data": "Not a dictionary",
                    }
                ],
            }
        }
    }

    error = validate_agent_definition_schema(invalid_definition)
    assert error is not None
    assert "Agent 'test_agent': tool at index 0 must have exactly one key in the agent definition file" in error


def test_validate_definition_with_invalid_tool_data_type():
    """Test validation fails when tool data is not a dictionary."""
    invalid_definition = {
        "agents": {
            "test_agent": {
                "name": "Test Agent",
                "description": "Test description",
                "instructions": SAMPLE_INSTRUCTIONS,
                "guardrails": SAMPLE_GUARDRAILS,
                "tools": [{"tool_1": "Not a dictionary"}],
            }
        }
    }

    error = validate_agent_definition_schema(invalid_definition)
    assert error is not None
    assert "Agent 'test_agent': tool 'tool_1' data must be an object in the agent definition file" in error


def test_validate_definition_with_missing_tool_name():
    """Test validation fails when tool name is missing."""
    invalid_definition = {
        "agents": {
            "test_agent": {
                "name": "Test Agent",
                "description": "Test description",
                "instructions": SAMPLE_INSTRUCTIONS,
                "guardrails": SAMPLE_GUARDRAILS,
                "tools": [{"tool_1": {}}],
            }
        }
    }

    error = validate_agent_definition_schema(invalid_definition)
    assert error is not None
    assert "Agent 'test_agent': tool 'tool_1' is missing required field 'name' in the agent definition file" in error


def test_validate_definition_with_invalid_tool_name():
    """Test validation fails when tool name is not a string."""
    invalid_definition = {
        "agents": {
            "test_agent": {
                "name": "Test Agent",
                "description": "Test description",
                "instructions": SAMPLE_INSTRUCTIONS,
                "guardrails": SAMPLE_GUARDRAILS,
                "tools": [{"tool_1": {"name": 123}}],
            }
        }
    }

    error = validate_agent_definition_schema(invalid_definition)
    assert error is not None
    assert "Agent 'test_agent': tool 'tool_1': 'name' must be a string in the agent definition file" in error


def test_validate_definition_with_invalid_tool_name_length():
    """Test validation fails when tool name is longer than the maximum allowed length."""
    invalid_definition = {
        "agents": {
            "test_agent": {
                "name": "Agent Name",
                "description": "Test description",
                "instructions": SAMPLE_INSTRUCTIONS,
                "guardrails": SAMPLE_GUARDRAILS,
                "tools": [
                    {
                        "tool_1": {
                            "name": "Tool Name with a really really really really really really really really really really really really long name"
                        }
                    }
                ],
            }
        }
    }

    error = validate_agent_definition_schema(invalid_definition)
    assert error is not None
    assert (
        f"Agent 'test_agent': tool 'tool_1': 'name' must be less than {MAX_TOOL_NAME_LENGTH} characters in the agent definition file"
        in error
    )


def test_validate_definition_with_missing_tool_description():
    """Test validation fails when tool description is missing."""
    invalid_definition = {
        "agents": {
            "test_agent": {
                "name": "Test Agent",
                "description": "Test description",
                "instructions": SAMPLE_INSTRUCTIONS,
                "guardrails": SAMPLE_GUARDRAILS,
                "tools": [{"tool_1": {"name": "Tool 1"}}],
            }
        }
    }

    error = validate_agent_definition_schema(invalid_definition)
    assert error is not None
    assert (
        "Agent 'test_agent': tool 'tool_1' is missing required field 'description' in the agent definition file"
        in error
    )


def test_validate_definition_with_invalid_tool_description():
    """Test validation fails when tool description is not a string."""
    invalid_definition = {
        "agents": {
            "test_agent": {
                "name": "Test Agent",
                "description": "Test description",
                "instructions": SAMPLE_INSTRUCTIONS,
                "guardrails": SAMPLE_GUARDRAILS,
                "tools": [{"tool_1": {"name": "Tool 1", "description": 123}}],
            }
        }
    }

    error = validate_agent_definition_schema(invalid_definition)
    assert error is not None
    assert "Agent 'test_agent': tool 'tool_1': 'description' must be a string in the agent definition file" in error


def test_validate_definition_with_missing_tool_source():
    """Test validation fails when tool source is missing."""
    invalid_definition = {
        "agents": {
            "test_agent": {
                "name": "Test Agent",
                "description": "Test description",
                "instructions": SAMPLE_INSTRUCTIONS,
                "guardrails": SAMPLE_GUARDRAILS,
                "tools": [{"tool_1": {"name": "Tool 1", "description": "Tool description"}}],
            }
        }
    }

    error = validate_agent_definition_schema(invalid_definition)
    assert error is not None
    assert "Agent 'test_agent': tool 'tool_1' is missing required field 'source' in the agent definition file" in error


def test_validate_definition_with_invalid_tool_source():
    """Test validation fails when tool source is not a dictionary."""
    invalid_definition = {
        "agents": {
            "test_agent": {
                "name": "Test Agent",
                "description": "Test description",
                "instructions": SAMPLE_INSTRUCTIONS,
                "guardrails": SAMPLE_GUARDRAILS,
                "tools": [
                    {"tool_1": {"name": "Tool 1", "description": "Tool description", "source": "Not a dictionary"}}
                ],
            }
        }
    }

    error = validate_agent_definition_schema(invalid_definition)
    assert error is not None
    assert "Agent 'test_agent': tool 'tool_1': 'source' must be an object in the agent definition file" in error


def test_validate_definition_with_missing_tool_source_path():
    """Test validation fails when tool source path is missing."""
    invalid_definition = {
        "agents": {
            "test_agent": {
                "name": "Test Agent",
                "description": "Test description",
                "instructions": SAMPLE_INSTRUCTIONS,
                "guardrails": SAMPLE_GUARDRAILS,
                "tools": [{"tool_1": {"name": "Tool 1", "description": "Tool description", "source": {}}}],
            }
        }
    }

    error = validate_agent_definition_schema(invalid_definition)
    assert error is not None
    assert (
        "Agent 'test_agent': tool 'tool_1': 'source' is missing required field 'path' in the agent definition file"
        in error
    )


def test_validate_definition_with_invalid_tool_source_path():
    """Test validation fails when tool source path is not a string."""
    invalid_definition = {
        "agents": {
            "test_agent": {
                "name": "Test Agent",
                "description": "Test description",
                "instructions": SAMPLE_INSTRUCTIONS,
                "guardrails": SAMPLE_GUARDRAILS,
                "tools": [{"tool_1": {"name": "Tool 1", "description": "Tool description", "source": {"path": 123}}}],
            }
        }
    }

    error = validate_agent_definition_schema(invalid_definition)
    assert error is not None
    assert "Agent 'test_agent': tool 'tool_1': 'source.path' must be a string in the agent definition file" in error


def test_validate_definition_with_missing_tool_source_entrypoint():
    """Test validation fails when tool source entrypoint is missing."""
    invalid_definition = {
        "agents": {
            "test_agent": {
                "name": "Test Agent",
                "description": "Test description",
                "instructions": SAMPLE_INSTRUCTIONS,
                "guardrails": SAMPLE_GUARDRAILS,
                "tools": [
                    {
                        "tool_1": {
                            "name": "Tool 1",
                            "description": "Tool description",
                            "source": {"path": "path/to/tool"},
                        }
                    }
                ],
            }
        }
    }

    error = validate_agent_definition_schema(invalid_definition)
    assert error is not None
    assert (
        "Agent 'test_agent': tool 'tool_1': 'source' is missing required field 'entrypoint' in the agent definition file"
        in error
    )


def test_validate_definition_with_invalid_tool_source_entrypoint():
    """Test validation fails when tool source entrypoint is not a string."""
    invalid_definition = {
        "agents": {
            "test_agent": {
                "name": "Test Agent",
                "description": "Test description",
                "instructions": SAMPLE_INSTRUCTIONS,
                "guardrails": SAMPLE_GUARDRAILS,
                "tools": [
                    {
                        "tool_1": {
                            "name": "Tool 1",
                            "description": "Tool description",
                            "source": {"path": "path/to/tool", "entrypoint": 123},
                        }
                    }
                ],
            }
        }
    }

    error = validate_agent_definition_schema(invalid_definition)
    assert error is not None
    assert (
        "Agent 'test_agent': tool 'tool_1': 'source.entrypoint' must be a string in the agent definition file" in error
    )


def test_validate_definition_with_invalid_tool_source_path_test():
    """Test validation fails when tool source path_test is not a string."""
    invalid_definition = {
        "agents": {
            "test_agent": {
                "name": "Test Agent",
                "description": "Test description",
                "instructions": SAMPLE_INSTRUCTIONS,
                "guardrails": SAMPLE_GUARDRAILS,
                "tools": [
                    {
                        "tool_1": {
                            "name": "Tool 1",
                            "description": "Tool description",
                            "source": {"path": "path/to/tool", "entrypoint": "entrypoint", "path_test": 123},
                        }
                    }
                ],
            }
        }
    }

    error = validate_agent_definition_schema(invalid_definition)
    assert error is not None
    assert (
        "Agent 'test_agent': tool 'tool_1': 'source.path_test' must be a string in the agent definition file" in error
    )


def test_validate_definition_with_invalid_tool_parameters_type():
    """Test validation fails when tool parameters is not a list."""
    invalid_definition = {
        "agents": {
            "test_agent": {
                "name": "Test Agent",
                "description": "Test description",
                "instructions": SAMPLE_INSTRUCTIONS,
                "guardrails": SAMPLE_GUARDRAILS,
                "tools": [
                    {
                        "tool_1": {
                            "name": "Tool 1",
                            "description": "Tool description",
                            "source": {
                                "path": "path/to/tool",
                                "entrypoint": "entrypoint",
                                "path_test": "path/to/test",
                            },
                            "parameters": "Not a list",
                        }
                    },
                ],
            }
        }
    }

    error = validate_agent_definition_schema(invalid_definition)
    assert error is not None
    assert "Agent 'test_agent': tool 'tool_1': 'parameters' must be an array in the agent definition file" in error


def test_validate_definition_with_invalid_tool_parameters_item_format():
    """Test validation fails when tool parameters item is not a dictionary."""
    invalid_definition = {
        "agents": {
            "test_agent": {
                "name": "Test Agent",
                "description": "Test description",
                "instructions": SAMPLE_INSTRUCTIONS,
                "guardrails": SAMPLE_GUARDRAILS,
                "tools": [
                    {
                        "tool_1": {
                            "name": "Tool 1",
                            "description": "Tool description",
                            "source": {
                                "path": "path/to/tool",
                                "entrypoint": "entrypoint",
                                "path_test": "path/to/test",
                            },
                            "parameters": ["Not a dictionary"],
                        }
                    },
                ],
            }
        }
    }

    error = validate_agent_definition_schema(invalid_definition)
    assert error is not None
    assert (
        "Agent 'test_agent': tool 'tool_1': parameter at index 0 must be an object in the agent definition file"
        in error
    )


def test_validate_definition_with_invalid_tool_parameters_item_format_dict_keys():
    """Test validation fails when tool parameters item is not a dictionary."""
    invalid_definition = {
        "agents": {
            "test_agent": {
                "name": "Test Agent",
                "description": "Test description",
                "instructions": SAMPLE_INSTRUCTIONS,
                "guardrails": SAMPLE_GUARDRAILS,
                "tools": [
                    {
                        "tool_1": {
                            "name": "Tool 1",
                            "description": "Tool description",
                            "source": {
                                "path": "path/to/tool",
                                "entrypoint": "entrypoint",
                                "path_test": "path/to/test",
                            },
                            "parameters": [{"param_1": {}, "something": "else"}],
                        }
                    },
                ],
            }
        }
    }

    error = validate_agent_definition_schema(invalid_definition)
    assert error is not None
    assert (
        "Agent 'test_agent': tool 'tool_1': parameter at index 0 must have exactly one key in the agent definition file"
        in error
    )


def test_validate_definition_with_invalid_tool_parameters_item_type():
    """Test validation fails when tool parameters item is not a dictionary."""
    invalid_definition = {
        "agents": {
            "test_agent": {
                "name": "Test Agent",
                "description": "Test description",
                "instructions": SAMPLE_INSTRUCTIONS,
                "guardrails": SAMPLE_GUARDRAILS,
                "tools": [
                    {
                        "tool_1": {
                            "name": "Tool 1",
                            "description": "Tool description",
                            "source": {
                                "path": "path/to/tool",
                                "entrypoint": "entrypoint",
                                "path_test": "path/to/test",
                            },
                            "parameters": [{"param_1": "Not a dictionary"}],
                        }
                    },
                ],
            }
        }
    }

    error = validate_agent_definition_schema(invalid_definition)
    assert error is not None
    assert (
        "Agent 'test_agent': tool 'tool_1': parameter 'param_1' data must be an object in the agent definition file"
        in error
    )


def test_validate_definition_with_invalid_tool_parameters_item_description_missing():
    """Test validation fails when tool parameters item description is not a string."""
    invalid_definition = {
        "agents": {
            "test_agent": {
                "name": "Test Agent",
                "description": "Test description",
                "instructions": SAMPLE_INSTRUCTIONS,
                "guardrails": SAMPLE_GUARDRAILS,
                "tools": [
                    {
                        "tool_1": {
                            "name": "Tool 1",
                            "description": "Tool description",
                            "source": {
                                "path": "path/to/tool",
                                "entrypoint": "entrypoint",
                                "path_test": "path/to/test",
                            },
                            "parameters": [{"param_1": {}}],
                        }
                    },
                ],
            }
        }
    }

    error = validate_agent_definition_schema(invalid_definition)
    assert error is not None
    assert (
        "Agent 'test_agent': tool 'tool_1': parameter 'param_1' is missing required field 'description' in the agent definition file"
        in error
    )


def test_validate_definition_with_invalid_tool_parameters_item_description_not_string():
    """Test validation fails when tool parameters item description is not a string."""
    invalid_definition = {
        "agents": {
            "test_agent": {
                "name": "Test Agent",
                "description": "Test description",
                "instructions": SAMPLE_INSTRUCTIONS,
                "guardrails": SAMPLE_GUARDRAILS,
                "tools": [
                    {
                        "tool_1": {
                            "name": "Tool 1",
                            "description": "Tool description",
                            "source": {
                                "path": "path/to/tool",
                                "entrypoint": "entrypoint",
                                "path_test": "path/to/test",
                            },
                            "parameters": [{"param_1": {"description": 123}}],
                        }
                    },
                ],
            }
        }
    }

    error = validate_agent_definition_schema(invalid_definition)
    assert error is not None
    assert (
        "Agent 'test_agent': tool 'tool_1': parameter 'param_1' description must be a string in the agent definition file"
        in error
    )


def test_validate_definition_with_invalid_tool_parameters_item_type_missing():
    """Test validation fails when tool parameters item type is missing."""
    invalid_definition = {
        "agents": {
            "test_agent": {
                "name": "Test Agent",
                "description": "Test description",
                "instructions": SAMPLE_INSTRUCTIONS,
                "guardrails": SAMPLE_GUARDRAILS,
                "tools": [
                    {
                        "tool_1": {
                            "name": "Tool 1",
                            "description": "Tool description",
                            "source": {
                                "path": "path/to/tool",
                                "entrypoint": "entrypoint",
                                "path_test": "path/to/test",
                            },
                            "parameters": [{"param_1": {"description": "Parameter description"}}],
                        }
                    },
                ],
            }
        }
    }

    error = validate_agent_definition_schema(invalid_definition)
    assert error is not None
    assert (
        "Agent 'test_agent': tool 'tool_1': parameter 'param_1' is missing required field 'type' in the agent definition file"
        in error
    )


def test_validate_definition_with_invalid_tool_parameters_item_type_not_string():
    """Test validation fails when tool parameters item type is not a string."""
    invalid_definition = {
        "agents": {
            "test_agent": {
                "name": "Test Agent",
                "description": "Test description",
                "instructions": SAMPLE_INSTRUCTIONS,
                "guardrails": SAMPLE_GUARDRAILS,
                "tools": [
                    {
                        "tool_1": {
                            "name": "Tool 1",
                            "description": "Tool description",
                            "source": {
                                "path": "path/to/tool",
                                "entrypoint": "entrypoint",
                                "path_test": "path/to/test",
                            },
                            "parameters": [{"param_1": {"description": "Parameter description", "type": 123}}],
                        }
                    },
                ],
            }
        }
    }

    error = validate_agent_definition_schema(invalid_definition)
    assert error is not None
    assert (
        "Agent 'test_agent': tool 'tool_1': parameter 'param_1' type must be a string in the agent definition file"
        in error
    )


def test_validate_definition_with_invalid_tool_parameters_item_type_not_allowed():
    """Test validation fails when tool parameters item type is not allowed."""
    invalid_definition = {
        "agents": {
            "test_agent": {
                "name": "Test Agent",
                "description": "Test description",
                "instructions": SAMPLE_INSTRUCTIONS,
                "guardrails": SAMPLE_GUARDRAILS,
                "tools": [
                    {
                        "tool_1": {
                            "name": "Tool 1",
                            "description": "Tool description",
                            "source": {
                                "path": "path/to/tool",
                                "entrypoint": "entrypoint",
                                "path_test": "path/to/test",
                            },
                            "parameters": [
                                {"param_1": {"description": "Parameter description", "type": "not_allowed"}}
                            ],
                        }
                    },
                ],
            }
        }
    }

    error = validate_agent_definition_schema(invalid_definition)
    assert error is not None
    assert (
        "Agent 'test_agent': tool 'tool_1': parameter 'param_1' type must be one of: string, number, integer, boolean, array in the agent definition file"
        in error
    )


def test_validate_definition_with_invalid_tool_parameters_item_required_type():
    """Test validation fails when tool parameters item required is not a boolean."""
    invalid_definition = {
        "agents": {
            "test_agent": {
                "name": "Test Agent",
                "description": "Test description",
                "instructions": SAMPLE_INSTRUCTIONS,
                "guardrails": SAMPLE_GUARDRAILS,
                "tools": [
                    {
                        "tool_1": {
                            "name": "Tool 1",
                            "description": "Tool description",
                            "source": {
                                "path": "path/to/tool",
                                "entrypoint": "entrypoint",
                                "path_test": "path/to/test",
                            },
                            "parameters": [
                                {
                                    "param_1": {
                                        "description": "Parameter description",
                                        "type": "string",
                                        "required": "not a boolean",
                                    }
                                }
                            ],
                        }
                    },
                ],
            }
        }
    }

    error = validate_agent_definition_schema(invalid_definition)
    assert error is not None
    assert (
        "Agent 'test_agent': tool 'tool_1': parameter 'param_1' required field must be a boolean in the agent definition file"
        in error
    )


def test_validate_definition_with_invalid_tool_parameters_item_contact_field_type():
    """Test validation fails when tool parameters item contact_field is not a boolean."""
    invalid_definition = {
        "agents": {
            "test_agent": {
                "name": "Test Agent",
                "description": "Test description",
                "instructions": SAMPLE_INSTRUCTIONS,
                "guardrails": SAMPLE_GUARDRAILS,
                "tools": [
                    {
                        "tool_1": {
                            "name": "Tool 1",
                            "description": "Tool description",
                            "source": {
                                "path": "path/to/tool",
                                "entrypoint": "entrypoint",
                                "path_test": "path/to/test",
                            },
                            "parameters": [
                                {
                                    "param_1": {
                                        "description": "Parameter description",
                                        "type": "string",
                                        "contact_field": "not a boolean",
                                    }
                                }
                            ],
                        }
                    },
                ],
            }
        }
    }

    error = validate_agent_definition_schema(invalid_definition)
    assert error is not None
    assert (
        "Agent 'test_agent': tool 'tool_1': parameter 'param_1' contact_field must be a boolean in the agent definition file"
        in error
    )


def test_validate_definition_with_invalid_tool_parameters_item_contact_field_name():
    """Test validation fails when tool parameters item contact_field is not a valid contact field name."""
    invalid_definition = {
        "agents": {
            "test_agent": {
                "name": "Test Agent",
                "description": "Test description",
                "instructions": SAMPLE_INSTRUCTIONS,
                "guardrails": SAMPLE_GUARDRAILS,
                "tools": [
                    {
                        "tool_1": {
                            "name": "Tool 1",
                            "description": "Tool description",
                            "source": {
                                "path": "path/to/tool",
                                "entrypoint": "entrypoint",
                                "path_test": "path/to/test",
                            },
                            "parameters": [
                                {
                                    "Param_1": {
                                        "description": "Parameter description",
                                        "type": "string",
                                        "contact_field": True,
                                    }
                                }
                            ],
                        }
                    },
                ],
            }
        }
    }

    error = validate_agent_definition_schema(invalid_definition)
    assert error is not None
    assert (
        f"Agent 'test_agent': tool 'tool_1': parameter 'Param_1' name must match the regex of a valid contact field: {re.escape(ContactFieldValidator.CONTACT_FIELD_NAME_REGEX)} in the agent definition file"  # noqa W605
        in error
    )


def test_validate_definition_with_invalid_tool_parameters_item_contact_field_name_length():
    """Test validation fails when tool parameters item contact_field is not a valid contact field name."""
    invalid_definition = {
        "agents": {
            "test_agent": {
                "name": "Test Agent",
                "description": "Test description",
                "instructions": SAMPLE_INSTRUCTIONS,
                "guardrails": SAMPLE_GUARDRAILS,
                "tools": [
                    {
                        "tool_1": {
                            "name": "Tool 1",
                            "description": "Tool description",
                            "source": {
                                "path": "path/to/tool",
                                "entrypoint": "entrypoint",
                                "path_test": "path/to/test",
                            },
                            "parameters": [
                                {
                                    "param_1_with_a_very_long_name_that_exceeds_the_maximum_length_of_36_characters": {
                                        "description": "Parameter description",
                                        "type": "string",
                                        "contact_field": True,
                                    }
                                }
                            ],
                        }
                    },
                ],
            }
        }
    }

    error = validate_agent_definition_schema(invalid_definition)
    assert error is not None
    assert (
        "Agent 'test_agent': tool 'tool_1': parameter 'param_1_with_a_very_long_name_that_exceeds_the_maximum_length_of_36_characters' name must be 36 characters or less in the agent definition file"
        in error
    )


def test_validate_definition_with_valid_tool_parameters_item_contact_field_name():
    """Test validation passes when tool parameters item contact_field is a valid contact field name."""
    invalid_definition = {
        "agents": {
            "test_agent": {
                "name": "Test Agent",
                "description": "Test description",
                "instructions": SAMPLE_INSTRUCTIONS,
                "guardrails": SAMPLE_GUARDRAILS,
                "tools": [
                    {
                        "tool_1": {
                            "name": "Tool 1",
                            "description": "Tool description",
                            "source": {
                                "path": "path/to/tool",
                                "entrypoint": "entrypoint",
                                "path_test": "path/to/test",
                            },
                            "parameters": [
                                {
                                    "param_1": {
                                        "description": "Parameter description",
                                        "type": "string",
                                        "contact_field": True,
                                    }
                                }
                            ],
                        }
                    },
                ],
            }
        }
    }

    error = validate_agent_definition_schema(invalid_definition)
    assert error is None


def test_validate_definition_with_invalid_tool_parameters_item_contact_field_name_reserved():
    """Test validation fails when tool parameters item contact_field is a reserved contact field name."""
    invalid_definition = {
        "agents": {
            "test_agent": {
                "name": "Test Agent",
                "description": "Test description",
                "instructions": SAMPLE_INSTRUCTIONS,
                "guardrails": SAMPLE_GUARDRAILS,
                "tools": [
                    {
                        "tool_1": {
                            "name": "Tool 1",
                            "description": "Tool description",
                            "source": {
                                "path": "path/to/tool",
                                "entrypoint": "entrypoint",
                                "path_test": "path/to/test",
                            },
                            "parameters": [
                                {
                                    "id": {
                                        "description": "Parameter description",
                                        "type": "string",
                                        "contact_field": True,
                                    }
                                }
                            ],
                        }
                    },
                ],
            }
        }
    }

    error = validate_agent_definition_schema(invalid_definition)
    assert error is not None
    assert (
        "Agent 'test_agent': tool 'tool_1': parameter 'id' name must not be a reserved contact field name in the agent definition file"
        in error
    )


def test_validate_definition_with_invalid_components_value():
    """Test validation fails when components value is not a list."""
    invalid_definition = {
        "agents": {
            "test_agent": {
                "name": "Test Agent",
                "description": "Test description",
                "instructions": SAMPLE_INSTRUCTIONS,
                "guardrails": SAMPLE_GUARDRAILS,
                "components": "not a list",
            }
        }
    }

    error = validate_agent_definition_schema(invalid_definition)
    assert error is not None
    assert "Agent 'test_agent': 'components' must be an array in the agent definition file" in error


def test_validate_definition_with_invalid_component_value_type():
    """Test validation fails when component value is not a list."""
    invalid_definition = {
        "agents": {
            "test_agent": {
                "name": "Test Agent",
                "description": "Test description",
                "instructions": SAMPLE_INSTRUCTIONS,
                "guardrails": SAMPLE_GUARDRAILS,
                "components": ["catalog"],
            }
        }
    }

    error = validate_agent_definition_schema(invalid_definition)
    assert error is not None
    assert "Agent 'test_agent': component at index 0 must be an object in the agent definition file" in error


def test_validate_definition_with_invalid_component_type_missing():
    """Test validation fails when component type is missing."""
    invalid_definition = {
        "agents": {
            "test_agent": {
                "name": "Test Agent",
                "description": "Test description",
                "instructions": SAMPLE_INSTRUCTIONS,
                "guardrails": SAMPLE_GUARDRAILS,
                "components": [{"not_type": "cta_message"}],
            }
        }
    }

    error = validate_agent_definition_schema(invalid_definition)
    assert error is not None
    assert "Agent 'test_agent': component at index 0 must have a 'type' field in the agent definition file" in error


def test_validate_definition_with_invalid_component_type():
    """Test validation fails when component type is not a valid component type."""
    invalid_definition = {
        "agents": {
            "test_agent": {
                "name": "Test Agent",
                "description": "Test description",
                "instructions": SAMPLE_INSTRUCTIONS,
                "guardrails": SAMPLE_GUARDRAILS,
                "components": [{"type": "not_a_valid_component_type"}],
            }
        }
    }

    error = validate_agent_definition_schema(invalid_definition)
    assert error is not None
    assert (
        f"Agent 'test_agent': component at index 0 must have a 'type' field with one of the following values: {', '.join(AVAILABLE_COMPONENTS)} in the agent definition file"  # noqa: F821
        in error
    )


def test_validate_definition_with_invalid_component_instructions():
    """Test validation fails when component instructions is not a string."""
    invalid_definition = {
        "agents": {
            "test_agent": {
                "name": "Test Agent",
                "description": "Test description",
                "instructions": SAMPLE_INSTRUCTIONS,
                "guardrails": SAMPLE_GUARDRAILS,
                "components": [{"type": "cta_message", "instructions": 1}],
            }
        }
    }

    error = validate_agent_definition_schema(invalid_definition)
    assert error is not None
    assert (
        "Agent 'test_agent': component at index 0 must have a 'instructions' field with a string value in the agent definition file"
        in error
    )


def test_validate_definition_with_invalid_component_instructions_type():
    """Test validation fails when component instructions is not a string."""
    invalid_definition = {
        "agents": {
            "test_agent": {
                "name": "Test Agent",
                "description": "Test description",
                "instructions": SAMPLE_INSTRUCTIONS,
                "guardrails": SAMPLE_GUARDRAILS,
                "components": [{"type": "cta_message", "instructions": 1}],
            }
        }
    }

    error = validate_agent_definition_schema(invalid_definition)
    assert error is not None
    assert (
        "Agent 'test_agent': component at index 0 must have a 'instructions' field with a string value in the agent definition file"
        in error
    )


def test_validate_definition_with_valid_component_instructions():
    """Test validation passes when component instructions is a string."""
    invalid_definition = {
        "agents": {
            "test_agent": {
                "name": "Test Agent",
                "description": "Test description",
                "instructions": SAMPLE_INSTRUCTIONS,
                "guardrails": SAMPLE_GUARDRAILS,
                "components": [{"type": "cta_message", "instructions": "test"}],
                "tools": [
                    {
                        "tool_1": {
                            "name": "Tool 1",
                            "description": "Tool description",
                            "source": {
                                "path": "path/to/tool",
                                "entrypoint": "entrypoint",
                                "path_test": "path/to/test",
                            },
                        }
                    }
                ],
            }
        }
    }

    error = validate_agent_definition_schema(invalid_definition)
    assert error is None


def test_validate_definition_with_valid_component_and_no_instructions():
    """Test validation passes when component has no instructions."""
    invalid_definition = {
        "agents": {
            "test_agent": {
                "name": "Test Agent",
                "description": "Test description",
                "instructions": SAMPLE_INSTRUCTIONS,
                "guardrails": SAMPLE_GUARDRAILS,
                "components": [{"type": "cta_message"}],
                "tools": [
                    {
                        "tool_1": {
                            "name": "Tool 1",
                            "description": "Tool description",
                            "source": {
                                "path": "path/to/tool",
                                "entrypoint": "entrypoint",
                                "path_test": "path/to/test",
                            },
                        }
                    }
                ],
            }
        }
    }

    error = validate_agent_definition_schema(invalid_definition)
    assert error is None


def test_load_test_definition_with_yaml_error_message(mocker):
    """Test that load_test_definition correctly handles YAML load errors when the error is a string message."""
    # Create a mock error message
    error_message = "YAML parsing error: invalid syntax"

    # Mock load_yaml_file to return an error message string
    mocker.patch("weni_cli.validators.definition.load_yaml_file", return_value=(None, error_message))

    # Call load_test_definition with any path (it will be intercepted by the mock)
    result, error = load_test_definition("test_definition.yaml")

    # Verify that the function returns None for the data and the error message
    assert result is None
    assert error == error_message
    assert isinstance(error, str)


def test_load_test_definition_passes_correct_path(mocker):
    """Test that load_test_definition correctly passes the path to load_yaml_file."""
    # Mock load_yaml_file to return a dummy result but also capture the path argument
    mock_load_yaml = mocker.patch("weni_cli.validators.definition.load_yaml_file", return_value=({}, None))

    # Call load_test_definition with a specific path
    test_path = "/path/to/test_definition.yaml"
    load_test_definition(test_path)

    # Verify that load_yaml_file was called with the correct path
    mock_load_yaml.assert_called_once_with(test_path)


def test_validate_definition_with_valid_credentials():
    """Test validation passes when credentials are valid."""
    valid_definition = {
        "agents": {
            "test_agent": {
                "name": "Test Agent",
                "description": "Test description",
                "credentials": {
                    "api_key": {"label": "API Key", "placeholder": "Enter your API key", "is_confidential": True},
                    "username": {"label": "Username", "placeholder": "Enter your username"},
                },
                "tools": [
                    {
                        "test_tool": {
                            "name": "Test Tool",
                            "description": "Test tool description",
                            "source": {
                                "path": "tools/test",
                                "entrypoint": "main.TestTool",
                            },
                        }
                    }
                ],
            }
        }
    }

    error = validate_agent_definition_schema(valid_definition)
    assert error is None


def test_validate_definition_with_invalid_credentials_type():
    """Test validation fails when credentials is not an object."""
    invalid_definition = {
        "agents": {
            "test_agent": {
                "name": "Test Agent",
                "description": "Test description",
                "credentials": "Not an object",  # String instead of object
                "skills": [
                    {
                        "test_skill": {
                            "name": "Test Skill",
                            "description": "Test skill description",
                            "source": {
                                "path": "skills/test",
                                "entrypoint": "main.TestSkill",
                            },
                        }
                    }
                ],
            }
        }
    }

    error = validate_agent_definition_schema(invalid_definition)
    assert error is not None
    assert "Agent 'test_agent': 'credentials' must be an object in the agent definition file" in error


def test_validate_definition_with_invalid_credential_value_type():
    """Test validation fails when credential value is not an object."""
    invalid_definition = {
        "agents": {
            "test_agent": {
                "name": "Test Agent",
                "description": "Test description",
                "credentials": {"api_key": "Not an object"},  # String instead of object
                "skills": [
                    {
                        "test_skill": {
                            "name": "Test Skill",
                            "description": "Test skill description",
                            "source": {
                                "path": "skills/test",
                                "entrypoint": "main.TestSkill",
                            },
                        }
                    }
                ],
            }
        }
    }

    error = validate_agent_definition_schema(invalid_definition)
    assert error is not None
    assert "Agent 'test_agent': value for credential 'api_key' must be an object in the agent definition file" in error


def test_validate_definition_with_missing_credential_label():
    """Test validation fails when credential label is missing."""
    invalid_definition = {
        "agents": {
            "test_agent": {
                "name": "Test Agent",
                "description": "Test description",
                "credentials": {
                    "api_key": {
                        # No label
                        "placeholder": "Enter your API key"
                    }
                },
                "skills": [
                    {
                        "test_skill": {
                            "name": "Test Skill",
                            "description": "Test skill description",
                            "source": {
                                "path": "skills/test",
                                "entrypoint": "main.TestSkill",
                            },
                        }
                    }
                ],
            }
        }
    }

    error = validate_agent_definition_schema(invalid_definition)
    assert error is not None
    assert "Agent 'test_agent': 'label' for credential 'api_key' is missing in the agent definition file" in error


def test_validate_definition_with_invalid_credential_label_type():
    """Test validation fails when credential label is not a string."""
    invalid_definition = {
        "agents": {
            "test_agent": {
                "name": "Test Agent",
                "description": "Test description",
                "credentials": {
                    "api_key": {"label": 123, "placeholder": "Enter your API key"}  # Number instead of string
                },
                "skills": [
                    {
                        "test_skill": {
                            "name": "Test Skill",
                            "description": "Test skill description",
                            "source": {
                                "path": "skills/test",
                                "entrypoint": "main.TestSkill",
                            },
                        }
                    }
                ],
            }
        }
    }

    error = validate_agent_definition_schema(invalid_definition)
    assert error is not None
    assert (
        "Agent 'test_agent': 'label' for credential 'api_key' must be a string in the agent definition file" in error
    )


def test_validate_definition_with_missing_credential_placeholder():
    """Test validation fails when credential placeholder is missing."""
    invalid_definition = {
        "agents": {
            "test_agent": {
                "name": "Test Agent",
                "description": "Test description",
                "credentials": {
                    "api_key": {
                        "label": "API Key",
                        # No placeholder
                    }
                },
                "skills": [
                    {
                        "test_skill": {
                            "name": "Test Skill",
                            "description": "Test skill description",
                            "source": {
                                "path": "skills/test",
                                "entrypoint": "main.TestSkill",
                            },
                        }
                    }
                ],
            }
        }
    }

    error = validate_agent_definition_schema(invalid_definition)
    assert error is not None
    assert (
        "Agent 'test_agent': 'placeholder' for credential 'api_key' is missing in the agent definition file" in error
    )


def test_validate_definition_with_invalid_credential_placeholder_type():
    """Test validation fails when credential placeholder is not a string."""
    invalid_definition = {
        "agents": {
            "test_agent": {
                "name": "Test Agent",
                "description": "Test description",
                "credentials": {"api_key": {"label": "API Key", "placeholder": 123}},  # Number instead of string
                "skills": [
                    {
                        "test_skill": {
                            "name": "Test Skill",
                            "description": "Test skill description",
                            "source": {
                                "path": "skills/test",
                                "entrypoint": "main.TestSkill",
                            },
                        }
                    }
                ],
            }
        }
    }

    error = validate_agent_definition_schema(invalid_definition)
    assert error is not None
    assert (
        "Agent 'test_agent': 'placeholder' for credential 'api_key' must be a string in the agent definition file"
        in error
    )


def test_validate_definition_with_invalid_credential_is_confidential_type():
    """Test validation fails when credential is_confidential is not a boolean."""
    invalid_definition = {
        "agents": {
            "test_agent": {
                "name": "Test Agent",
                "description": "Test description",
                "credentials": {
                    "api_key": {
                        "label": "API Key",
                        "placeholder": "Enter your API key",
                        "is_confidential": "true",  # String instead of boolean
                    }
                },
                "skills": [
                    {
                        "test_skill": {
                            "name": "Test Skill",
                            "description": "Test skill description",
                            "source": {
                                "path": "skills/test",
                                "entrypoint": "main.TestSkill",
                            },
                        }
                    }
                ],
            }
        }
    }

    error = validate_agent_definition_schema(invalid_definition)
    assert error is not None
    assert (
        "Agent 'test_agent': 'is_confidential' for credential 'api_key' must be a boolean in the agent definition file"
        in error
    )


def test_validate_definition_with_valid_rules_type():
    """Test validation passes when rules is an dictionary and contains two rules, each rule is an object with template and source, with source having entrypoint and path."""
    valid_definition = {
        "agents": {
            "my_agent": {
                "name": "My Agent",
                "description": "A test agent with rules",
                "language": "pt_BR",
                "rules": {
                    "first_rule": {
                        "template": "first_template",
                        "display_name": "First Rule",
                        "start_condition": "contact.name is not None",
                        "source": {"entrypoint": "main.FirstRule", "path": "rules/first_rule"},
                    },
                    "second_rule": {
                        "template": "second_template",
                        "display_name": "Second Rule",
                        "start_condition": "contact.field_value == 'test'",
                        "source": {
                            "entrypoint": "main.SecondRule",
                            "path": "tools/second_rule",
                        },
                    },
                },
            }
        }
    }

    error = validate_active_agent_definition_schema(valid_definition)
    assert error is None


def test_validate_definition_with_invalid_rules_type():
    """Test validation fails when rules is not a dictionary."""
    invalid_definition = {
        "agents": {
            "my_agent": {
                "name": "My Agent",
                "description": "A test agent with invalid rules",
                "language": "pt_BR",
                "rules": "not a dictionary",
            }
        }
    }

    error = validate_active_agent_definition_schema(invalid_definition)
    assert error is not None
    assert "Agent 'my_agent': 'rules' must be an object in the agent definition file" in error


def test_validate_definition_with_invalid_rule_data_type():
    """Test validation fails when rule data is not a dictionary."""
    invalid_definition = {
        "agents": {
            "my_agent": {
                "name": "My Agent",
                "description": "A test agent with invalid rule data",
                "language": "pt_BR",
                "rules": {"invalid_rule": "not a dictionary"},
            }
        }
    }

    error = validate_active_agent_definition_schema(invalid_definition)
    assert error is not None
    assert "Agent 'my_agent': rule 'invalid_rule' data must be an object in the agent definition file" in error


def test_validate_definition_with_missing_rule_template():
    """Test validation fails when rule template is missing."""
    invalid_definition = {
        "agents": {
            "my_agent": {
                "name": "My Agent",
                "description": "A test agent with missing rule template",
                "language": "pt_BR",
                "rules": {
                    "invalid_rule": {
                        # No template
                        "source": {"entrypoint": "main.Rule", "path": "rules/rule"}
                    }
                },
            }
        }
    }

    error = validate_active_agent_definition_schema(invalid_definition)
    assert error is not None
    assert "Agent 'my_agent': rule 'invalid_rule' is missing required field 'template'" in error


def test_validate_definition_with_invalid_rule_template_type():
    """Test validation fails when rule template is not a string."""
    invalid_definition = {
        "agents": {
            "my_agent": {
                "name": "My Agent",
                "description": "A test agent with invalid rule template type",
                "language": "pt_BR",
                "rules": {
                    "invalid_rule": {
                        "template": 123,  # Not a string
                        "source": {"entrypoint": "main.Rule", "path": "rules/rule"},
                    }
                },
            }
        }
    }

    error = validate_active_agent_definition_schema(invalid_definition)
    assert error is not None
    assert "Agent 'my_agent': rule 'invalid_rule': 'template' must be a string" in error


def test_validate_definition_with_missing_rule_source():
    """Test validation fails when rule source is missing."""
    invalid_definition = {
        "agents": {
            "my_agent": {
                "name": "My Agent",
                "description": "A test agent with missing rule source",
                "language": "pt_BR",
                "rules": {
                    "invalid_rule": {
                        "template": "template"
                        # No source
                    }
                },
            }
        }
    }

    error = validate_active_agent_definition_schema(invalid_definition)
    assert error is not None
    assert "Agent 'my_agent': rule 'invalid_rule' is missing required field 'source'" in error


def test_validate_definition_with_invalid_rule_source_type():
    """Test validation fails when rule source is not a dictionary."""
    invalid_definition = {
        "agents": {
            "my_agent": {
                "name": "My Agent",
                "description": "A test agent with invalid rule source type",
                "language": "pt_BR",
                "rules": {"invalid_rule": {"template": "template", "source": "not a dictionary"}},  # Not a dictionary
            }
        }
    }

    error = validate_active_agent_definition_schema(invalid_definition)
    assert error is not None
    assert "Agent 'my_agent': rule 'invalid_rule': 'source' must be an object" in error


def test_validate_definition_with_missing_rule_source_path():
    """Test validation fails when rule source path is missing."""
    invalid_definition = {
        "agents": {
            "my_agent": {
                "name": "My Agent",
                "description": "A test agent with missing rule source path",
                "language": "pt_BR",
                "rules": {
                    "invalid_rule": {
                        "template": "template",
                        "source": {
                            "entrypoint": "main.Rule"
                            # No path
                        },
                    }
                },
            }
        }
    }

    error = validate_active_agent_definition_schema(invalid_definition)
    assert error is not None
    assert "Agent 'my_agent': rule 'invalid_rule': 'source' is missing required field 'path'" in error


def test_validate_definition_with_invalid_rule_source_path_type():
    """Test validation fails when rule source path is not a string."""
    invalid_definition = {
        "agents": {
            "my_agent": {
                "name": "My Agent",
                "description": "A test agent with invalid rule source path type",
                "language": "pt_BR",
                "rules": {
                    "invalid_rule": {
                        "template": "template",
                        "source": {"entrypoint": "main.Rule", "path": 123},  # Not a string
                    }
                },
            }
        }
    }

    error = validate_active_agent_definition_schema(invalid_definition)
    assert error is not None
    assert "Agent 'my_agent': rule 'invalid_rule': 'source.path' must be a string" in error


def test_validate_definition_with_missing_rule_source_entrypoint():
    """Test validation fails when rule source entrypoint is missing."""
    invalid_definition = {
        "agents": {
            "my_agent": {
                "name": "My Agent",
                "description": "A test agent with missing rule source entrypoint",
                "language": "pt_BR",
                "rules": {
                    "invalid_rule": {
                        "template": "template",
                        "source": {
                            "path": "rules/rule"
                            # No entrypoint
                        },
                    }
                },
            }
        }
    }

    error = validate_active_agent_definition_schema(invalid_definition)
    assert error is not None
    assert "Agent 'my_agent': rule 'invalid_rule': 'source' is missing required field 'entrypoint'" in error


def test_validate_definition_with_invalid_rule_source_entrypoint_type():
    """Test validation fails when rule source entrypoint is not a string."""
    invalid_definition = {
        "agents": {
            "my_agent": {
                "name": "My Agent",
                "description": "A test agent with invalid rule source entrypoint type",
                "language": "pt_BR",
                "rules": {
                    "invalid_rule": {
                        "template": "template",
                        "source": {"path": "rules/rule", "entrypoint": 123},  # Not a string
                    }
                },
            }
        }
    }

    error = validate_active_agent_definition_schema(invalid_definition)
    assert error is not None
    assert "Agent 'my_agent': rule 'invalid_rule': 'source.entrypoint' must be a string" in error


def test_validate_definition_with_valid_preprocessing_type():
    """Test validation passes when pre-processing is an dictionary and contains source, with source having entrypoint and path."""
    valid_definition = {
        "agents": {
            "my_agent": {
                "name": "My Agent",
                "description": "A test agent with valid preprocessing",
                "language": "pt_BR",
                "pre-processing": {
                    "source": {"entrypoint": "preprocessing.PreProcessor", "path": "pre_processor/processor"},
                    "result_examples_file": "examples.json",
                },
            }
        }
    }

    error = validate_active_agent_definition_schema(valid_definition)
    assert error is None


def test_validate_definition_with_invalid_preprocessing_type():
    """Test validation fails when pre-processing is not a dictionary."""
    invalid_definition = {
        "agents": {
            "my_agent": {
                "name": "My Agent",
                "description": "A test agent with invalid preprocessing type",
                "language": "pt_BR",
                "pre-processing": "not a dictionary",
            }
        }
    }

    error = validate_active_agent_definition_schema(invalid_definition)
    assert error is not None
    assert "Agent 'my_agent': 'pre-processing' must be an object in the agent definition file" in error


def test_validate_definition_with_missing_preprocessing_source():
    """Test validation fails when pre-processing source is missing."""
    invalid_definition = {
        "agents": {
            "my_agent": {
                "name": "My Agent",
                "description": "A test agent with missing preprocessing source",
                "language": "pt_BR",
                "pre-processing": {
                    # Missing source
                    "result_examples_file": "examples.json"
                },
            }
        }
    }

    error = validate_active_agent_definition_schema(invalid_definition)
    assert error is not None
    assert "Agent 'my_agent': 'pre-processing' is missing required field 'source'" in error


def test_validate_definition_with_invalid_preprocessing_source_type():
    """Test validation fails when pre-processing source is not a dictionary."""
    invalid_definition = {
        "agents": {
            "my_agent": {
                "name": "My Agent",
                "description": "A test agent with invalid preprocessing source type",
                "language": "pt_BR",
                "pre-processing": {"source": "not a dictionary", "result_examples_file": "examples.json"},
            }
        }
    }

    error = validate_active_agent_definition_schema(invalid_definition)
    assert error is not None
    assert "Agent 'my_agent': 'pre-processing.source' must be an object in the agent definition file" in error


def test_validate_definition_with_missing_preprocessing_source_path():
    """Test validation fails when pre-processing source path is missing."""
    invalid_definition = {
        "agents": {
            "my_agent": {
                "name": "My Agent",
                "description": "A test agent with missing preprocessing source path",
                "language": "pt_BR",
                "pre-processing": {
                    "source": {
                        "entrypoint": "preprocessing.PreProcessor"
                        # Missing path
                    },
                    "result_examples_file": "examples.json",
                },
            }
        }
    }

    error = validate_active_agent_definition_schema(invalid_definition)
    assert error is not None
    assert "Agent 'my_agent': 'pre-processing.source' is missing required field 'path'" in error


def test_validate_definition_with_invalid_preprocessing_source_path_type():
    """Test validation fails when pre-processing source path is not a string."""
    invalid_definition = {
        "agents": {
            "my_agent": {
                "name": "My Agent",
                "description": "A test agent with invalid preprocessing source path type",
                "language": "pt_BR",
                "pre-processing": {
                    "source": {"entrypoint": "preprocessing.PreProcessor", "path": 123},  # Not a string
                    "result_examples_file": "examples.json",
                },
            }
        }
    }

    error = validate_active_agent_definition_schema(invalid_definition)
    assert error is not None
    assert "Agent 'my_agent': 'pre-processing.source.path' must be a string in the agent definition file" in error


def test_validate_definition_with_missing_preprocessing_source_entrypoint():
    """Test validation fails when pre-processing source entrypoint is missing."""
    invalid_definition = {
        "agents": {
            "my_agent": {
                "name": "My Agent",
                "description": "A test agent with missing preprocessing source entrypoint",
                "language": "pt_BR",
                "pre-processing": {
                    "source": {
                        "path": "pre_processor/processor"
                        # Missing entrypoint
                    },
                    "result_examples_file": "examples.json",
                },
            }
        }
    }

    error = validate_active_agent_definition_schema(invalid_definition)
    assert error is not None
    assert "Agent 'my_agent': 'pre-processing.source' is missing required field 'entrypoint'" in error


def test_validate_definition_with_invalid_preprocessing_source_entrypoint_type():
    """Test validation fails when pre-processing source entrypoint is not a string."""
    invalid_definition = {
        "agents": {
            "my_agent": {
                "name": "My Agent",
                "description": "A test agent with invalid preprocessing source entrypoint type",
                "language": "pt_BR",
                "pre-processing": {
                    "source": {"path": "pre_processor/processor", "entrypoint": 123},  # Not a string
                    "result_examples_file": "examples.json",
                },
            }
        }
    }

    error = validate_active_agent_definition_schema(invalid_definition)
    assert error is not None
    assert (
        "Agent 'my_agent': 'pre-processing.source.entrypoint' must be a string in the agent definition file" in error
    )


def test_validate_definition_with_missing_preprocessing_result_examples_file():
    """Test validation fails when pre-processing result_examples_file is missing."""
    invalid_definition = {
        "agents": {
            "my_agent": {
                "name": "My Agent",
                "description": "A test agent with missing preprocessing result_examples_file",
                "language": "pt_BR",
                "pre-processing": {
                    "source": {"path": "pre_processor/processor", "entrypoint": "preprocessing.PreProcessor"}
                },
            }
        }
    }

    error = validate_active_agent_definition_schema(invalid_definition)
    assert error is not None
    assert "Agent 'my_agent': 'pre-processing' is missing required field 'result_examples_file'" in error


def test_validate_definition_with_invalid_preprocessing_result_examples_file_suffix():
    """Test validation fails when pre-processing result_examples_file doesn't end with .json."""
    invalid_definition = {
        "agents": {
            "my_agent": {
                "name": "My Agent",
                "description": "A test agent with invalid preprocessing result_examples_file suffix",
                "language": "pt_BR",
                "pre-processing": {
                    "source": {
                        "path": "pre_processor/processor",
                        "entrypoint": "preprocessing.PreProcessor",
                    },
                    "result_examples_file": "examples.txt",  # Not a .json file
                },
            }
        }
    }

    error = validate_active_agent_definition_schema(invalid_definition)
    assert error is not None
    assert "Agent 'my_agent': 'pre-processing.result_examples_file' must be a string with a .json in suffix" in error


def test_validate_definition_with_valid_complete_active_agent():
    """Test validation passes with a complete valid active agent definition containing all fields."""
    valid_definition = {
        "agents": {
            "test_agent": {
                "name": "Test Agent",
                "description": "Test Description",
                "language": "pt_BR",  # Added required language field
                "webhook_example": ["example1.json", "example2.json"],
                "rules": {
                    "test_rule": {
                        "template": "rule_template",
                        "display_name": "Test Rule",
                        "start_condition": "contact.name is not None",
                        "source": {
                            "path": "rules/test_rule",
                            "entrypoint": "main.TestRule",
                        },
                    }
                },
                "pre-processing": {
                    "source": {
                        "path": "pre_processor/processor",
                        "entrypoint": "preprocessing.PreProcessor",
                    },
                    "result_examples_file": "examples.json",
                },
            }
        }
    }

    error = validate_active_agent_definition_schema(valid_definition)
    assert error is None


def test_validate_definition_with_missing_language():
    """Test validation fails when language field is missing."""
    invalid_definition = {
        "agents": {
            "test_agent": {
                "name": "Test Agent",
                "description": "Test Description",
                "rules": {
                    "test_rule": {
                        "template": "rule_template",
                        "display_name": "Test Rule",
                        "start_condition": "contact.name is not None",
                        "source": {
                            "path": "rules/test_rule",
                            "entrypoint": "main.TestRule",
                        },
                    }
                },
            }
        }
    }

    error = validate_active_agent_definition_schema(invalid_definition)
    assert error is not None
    assert "Agent 'test_agent' is missing required field 'language' in the agent definition file" in error


def test_validate_definition_with_invalid_language_type():
    """Test validation fails when language is not a string."""
    invalid_definition = {
        "agents": {
            "test_agent": {
                "name": "Test Agent",
                "description": "Test Description",
                "language": 123,  # Not a string
                "rules": {
                    "test_rule": {
                        "template": "rule_template",
                        "display_name": "Test Rule",
                        "start_condition": "contact.name is not None",
                        "source": {
                            "path": "rules/test_rule",
                            "entrypoint": "main.TestRule",
                        },
                    }
                },
            }
        }
    }

    error = validate_active_agent_definition_schema(invalid_definition)
    assert error is not None
    assert "Agent 'test_agent': 'language' must be a string" in error


def test_validate_definition_with_invalid_language_code():
    """Test validation fails when language code is not in the allowed list."""
    invalid_definition = {
        "agents": {
            "test_agent": {
                "name": "Test Agent",
                "description": "Test Description",
                "language": "invalid_lang",  # Invalid language code
                "rules": {
                    "test_rule": {
                        "template": "rule_template",
                        "display_name": "Test Rule",
                        "start_condition": "contact.name is not None",
                        "source": {
                            "path": "rules/test_rule",
                            "entrypoint": "main.TestRule",
                        },
                    }
                },
            }
        }
    }

    error = validate_active_agent_definition_schema(invalid_definition)
    assert error is not None
    assert "Agent 'test_agent': 'language' must be one of the following values:" in error


def test_validate_definition_with_valid_language():
    """Test validation passes when language is a valid language code."""
    valid_definition = {
        "agents": {
            "test_agent": {
                "name": "Test Agent",
                "description": "Test Description",
                "language": "pt_BR",
                "rules": {
                    "test_rule": {
                        "template": "rule_template",
                        "display_name": "Test Rule",
                        "start_condition": "contact.name is not None",
                        "source": {
                            "path": "rules/test_rule",
                            "entrypoint": "main.TestRule",
                        },
                    }
                },
            }
        }
    }

    error = validate_active_agent_definition_schema(valid_definition)
    assert error is None


def test_validate_definition_with_missing_rule_start_condition():
    """Test validation fails when rule start_condition is missing."""
    invalid_definition = {
        "agents": {
            "my_agent": {
                "name": "My Agent",
                "description": "A test agent with missing rule start_condition",
                "language": "pt_BR",
                "rules": {
                    "test_rule": {
                        "template": "template",
                        "display_name": "Test Rule",
                        "source": {"path": "rules/rule", "entrypoint": "main.Rule"},
                        # Missing start_condition
                    }
                },
            }
        }
    }

    error = validate_active_agent_definition_schema(invalid_definition)
    assert error is not None
    assert "Agent 'my_agent': rule 'test_rule' is missing required field 'start_condition'" in error


def test_validate_definition_with_invalid_rule_start_condition_type():
    """Test validation fails when rule start_condition is not a string."""
    invalid_definition = {
        "agents": {
            "my_agent": {
                "name": "My Agent",
                "description": "A test agent with invalid rule start_condition type",
                "language": "pt_BR",
                "rules": {
                    "test_rule": {
                        "template": "template",
                        "display_name": "Test Rule",
                        "start_condition": 123,  # Not a string
                        "source": {"path": "rules/rule", "entrypoint": "main.Rule"},
                    }
                },
            }
        }
    }

    error = validate_active_agent_definition_schema(invalid_definition)
    assert error is not None
    assert "Agent 'my_agent': rule 'test_rule': 'start_condition' must be a string" in error


def test_validate_definition_with_missing_rule_display_name():
    """Test validation fails when rule display_name is missing."""
    invalid_definition = {
        "agents": {
            "my_agent": {
                "name": "My Agent",
                "description": "A test agent with missing rule display_name",
                "language": "pt_BR",
                "rules": {
                    "test_rule": {
                        "template": "template",
                        "start_condition": "contact.name is not None",
                        "source": {"path": "rules/rule", "entrypoint": "main.Rule"},
                        # Missing display_name
                    }
                },
            }
        }
    }

    error = validate_active_agent_definition_schema(invalid_definition)
    assert error is not None
    assert "Agent 'my_agent': rule 'test_rule' is missing required field 'display_name'" in error


def test_validate_definition_with_invalid_rule_display_name_type():
    """Test validation fails when rule display_name is not a string."""
    invalid_definition = {
        "agents": {
            "my_agent": {
                "name": "My Agent",
                "description": "A test agent with invalid rule display_name type",
                "language": "pt_BR",
                "rules": {
                    "test_rule": {
                        "template": "template",
                        "display_name": 123,  # Not a string
                        "start_condition": "contact.name is not None",
                        "source": {"path": "rules/rule", "entrypoint": "main.Rule"},
                    }
                },
            }
        }
    }

<<<<<<< HEAD
    error = validate_active_agent_definition_schema(valid_definition)
    assert error is None


def test_validate_definition_with_whitespace_in_template():
    """Test that a template with whitespace is rejected."""
    definition = {
        "agents": {
            "test_agent": {
                "name": "Test Agent",
                "description": "Test Description",
                "rules": {
                    "test_rule": {
                        "template": "template with spaces",
                        "source": {"path": "test/path", "entrypoint": "test.entrypoint"},
                        "start_condition": "test condition",
                        "display_name": "Test Rule",
                    }
                },
            }
        }
    }

    error = validate_active_agent_definition_schema(definition)
    assert error is not None
    assert "Agent 'test_agent': rule 'test_rule': 'template' must not contain whitespace" in error
    assert "Use underscores instead in the agent definition file" in error


def test_validate_definition_with_valid_template_name():
    """Test that a template without whitespace is accepted."""
    definition = {
        "agents": {
            "test_agent": {
                "name": "Test Agent",
                "description": "Test Description",
                "rules": {
                    "test_rule": {
                        "template": "template_without_spaces",
                        "source": {"path": "test/path", "entrypoint": "test.entrypoint"},
                        "start_condition": "test condition",
                        "display_name": "Test Rule",
                    }
                },
            }
        }
    }

    error = validate_active_agent_definition_schema(definition)
    assert error is None
=======
    error = validate_active_agent_definition_schema(invalid_definition)
    assert error is not None
    assert "Agent 'my_agent': rule 'test_rule': 'display_name' must be a string" in error
>>>>>>> 08f55ff8
<|MERGE_RESOLUTION|>--- conflicted
+++ resolved
@@ -2728,9 +2728,9 @@
         }
     }
 
-<<<<<<< HEAD
-    error = validate_active_agent_definition_schema(valid_definition)
-    assert error is None
+    error = validate_active_agent_definition_schema(invalid_definition)
+    assert error is not None
+    assert "Agent 'my_agent': rule 'test_rule': 'display_name' must be a string" in error
 
 
 def test_validate_definition_with_whitespace_in_template():
@@ -2740,6 +2740,7 @@
             "test_agent": {
                 "name": "Test Agent",
                 "description": "Test Description",
+                "language": "pt_BR",
                 "rules": {
                     "test_rule": {
                         "template": "template with spaces",
@@ -2765,6 +2766,7 @@
             "test_agent": {
                 "name": "Test Agent",
                 "description": "Test Description",
+                "language": "pt_BR",
                 "rules": {
                     "test_rule": {
                         "template": "template_without_spaces",
@@ -2778,9 +2780,4 @@
     }
 
     error = validate_active_agent_definition_schema(definition)
-    assert error is None
-=======
-    error = validate_active_agent_definition_schema(invalid_definition)
-    assert error is not None
-    assert "Agent 'my_agent': rule 'test_rule': 'display_name' must be a string" in error
->>>>>>> 08f55ff8
+    assert error is None