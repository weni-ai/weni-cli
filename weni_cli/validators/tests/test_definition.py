import re
import pytest
import regex
from click.testing import CliRunner
from weni_cli.validators.definition import (
    AVAILABLE_COMPONENTS,
    MAX_AGENT_NAME_LENGTH,
    MAX_TOOL_NAME_LENGTH,
    load_yaml_file,
    load_agent_definition,
    format_definition,
    validate_agent_definition_schema,
    load_test_definition,
    ContactFieldValidator,
)

SAMPLE_INSTRUCTIONS = [
    "This is a test instruction with more than 40 characters",
    "This is another test instruction with more than 40 characters",
    "This is a third test instruction with more than 40 characters",
]

SAMPLE_GUARDRAILS = [
    "This is a test guardrail with more than 40 characters",
    "This is another test guardrail with more than 40 characters",
]


@pytest.fixture
def sample_definition_file():
    """Create a sample definition file for testing."""
    runner = CliRunner()
    with runner.isolated_filesystem():
        # Create a valid definition file
        with open("valid_definition.yaml", "w") as f:
            f.write(
                """
agents:
  test_agent:
    name: Test Agent
    description: Test Description
    tools:
      - test_tool:
          name: Test Tool
          description: A test tool
          source:
            path: tools/test_tool
            entrypoint: main.TestTool
          parameters:
            - test_param:
                type: string
                description: Test parameter
                required: true
            - optional_param:
                type: number
                description: Optional parameter
            - contact_param:
                type: string
                description: Contact field parameter
                contact_field: true
            """
            )

        # Create an invalid definition file (syntax error)
        with open("invalid_definition.yaml", "w") as f:
            f.write(
                """
agents:
  test_agent
    name: Test Agent
    tools:
      - test_tool:
          name: Test Tool
            """
            )

        # Create an empty definition file
        with open("empty_definition.yaml", "w") as f:
            f.write("")

        yield {
            "valid_path": "valid_definition.yaml",
            "invalid_path": "invalid_definition.yaml",
            "empty_path": "empty_definition.yaml",
        }


@pytest.fixture
def valid_definition():
    """Return a valid definition dictionary."""
    return {
        "agents": {
            "test_agent": {
                "name": "Test Agent",
                "tools": [
                    {
                        "test_tool": {
                            "name": "Test Tool",
                            "description": "A test tool",
                            "source": {"path": "tools/test_tool"},
                            "parameters": [
                                {"test_param": {"type": "string", "description": "Test parameter", "required": True}},
                                {"optional_param": {"type": "number", "description": "Optional parameter"}},
                            ],
                        }
                    }
                ],
            }
        }
    }


def test_load_yaml_file_valid(sample_definition_file):
    """Test loading a valid definition file."""
    data, error = load_yaml_file(sample_definition_file["valid_path"])

    # Check that there's no error
    assert error is None

    # Check that the result is a dictionary
    assert isinstance(data, dict)

    # Check that the expected data was loaded
    assert "agents" in data
    assert "test_agent" in data["agents"]
    assert data["agents"]["test_agent"]["name"] == "Test Agent"
    assert isinstance(data["agents"]["test_agent"]["tools"], list)


def test_load_yaml_file_invalid(sample_definition_file):
    """Test loading an invalid definition file."""
    data, error = load_yaml_file(sample_definition_file["invalid_path"])

    # Check that the data is None
    assert data is None

    # Check that we got an error
    assert error is not None
    assert "mapping values are not allowed here" in str(error)


def test_load_yaml_file_empty(sample_definition_file):
    """Test loading an empty definition file."""
    data, error = load_yaml_file(sample_definition_file["empty_path"])

    # For an empty file, YAML returns None but no error
    assert data is None
    assert error is None


def test_load_yaml_file_nonexistent():
    """Test loading a non-existent definition file."""
    # The load_yaml_file function should catch FileNotFoundError
    data, error = load_yaml_file("nonexistent_file.yaml")

    # Check that we have an error
    assert data is None
    assert error is not None
    assert isinstance(error, FileNotFoundError)


def test_format_definition_valid(valid_definition):
    """Test formatting a valid definition."""
    result = format_definition(valid_definition)

    # Check that the result is a dictionary
    assert isinstance(result, dict)

    # Check that agents are present
    assert "agents" in result
    assert "test_agent" in result["agents"]

    # Check that the slug was added
    assert result["agents"]["test_agent"]["slug"] == "test-agent"

    # Check that tools were reformatted
    tools = result["agents"]["test_agent"]["tools"]
    assert isinstance(tools, list)
    assert "key" in tools[0]
    assert "slug" in tools[0]
    assert "name" in tools[0]
    assert tools[0]["key"] == "test_tool"
    assert tools[0]["slug"] == "test-tool"
    assert tools[0]["name"] == "Test Tool"


def test_format_definition_no_tools():
    """Test formatting a definition with no tools."""
    definition = {
        "agents": {
            "test_agent": {
                "name": "Test Agent"
                # No tools
            }
        }
    }

    result = format_definition(definition)

    # Check that the result is a dictionary
    assert isinstance(result, dict)

    # Check that agents are present
    assert "agents" in result
    assert "test_agent" in result["agents"]

    # Check that the slug was added
    assert result["agents"]["test_agent"]["slug"] == "test-agent"

    # Check that tools is an empty list
    tools = result["agents"]["test_agent"]["tools"]
    assert isinstance(tools, list)
    assert len(tools) == 0


def test_is_valid_contact_field_name_valid():
    """Test valid contact field names."""
    valid_names = ["valid", "valid123", "valid_name", "a123_456"]

    for name in valid_names:
        assert ContactFieldValidator.has_valid_contact_field_name(name) is True


def test_is_valid_contact_field_name_invalid():
    """Test invalid contact field names."""
    invalid_names = ["123invalid", "Invalid", "invalid-name", "_invalid", "invalid.name"]

    for name in invalid_names:
        assert ContactFieldValidator.has_valid_contact_field_name(name) is False


def test_contact_field_regex_pattern():
    """Test the contact field regex pattern directly."""
    # This test ensures the regex pattern matches what we expect
    valid_names = ["valid", "valid123", "valid_name", "a123_456"]
    invalid_names = ["123invalid", "Invalid", "invalid-name", "_invalid", "invalid.name"]

    for name in valid_names:
        assert regex.match(ContactFieldValidator.CONTACT_FIELD_NAME_REGEX, name, regex.V0) is not None

    for name in invalid_names:
        assert regex.match(ContactFieldValidator.CONTACT_FIELD_NAME_REGEX, name, regex.V0) is None


def test_validate_agent_definition_calls_validate_schema(mocker, tmpdir):
    """Test that load_agent_definition calls validate_agent_definition_schema."""
    # Create a temporary YAML file
    yaml_file = tmpdir.join("test_definition.yaml")
    yaml_file.write(
        """
    agents:
      test_agent:
        name: Test Agent
        description: Test description
        instructions: [Instruction 1]
        tools: []
    """
    )

    # Mock validate_agent_definition_schema
    mock_validate = mocker.patch(
        "weni_cli.validators.definition.validate_agent_definition_schema", return_value=None  # No error means valid
    )

    # Call load_agent_definition
    result, error = load_agent_definition(str(yaml_file))

    # Verify validate_agent_definition_schema was called
    mock_validate.assert_called_once()

    # Verify load_agent_definition returns data when validation passes
    assert result is not None
    assert error is None
    assert "agents" in result


def test_load_agent_definition_fails_on_empty_file(mocker, tmpdir):
    """Test that load_agent_definition returns error when file is empty."""
    yaml_file = tmpdir.join("empty_definition.yaml")
    yaml_file.write("")

    result, error = load_agent_definition(str(yaml_file))
    assert result is None
    assert error is not None
    assert "Empty definition file" in str(error)


def test_load_agent_definition_fails_on_invalid_schema(mocker, tmpdir):
    """Test that load_agent_definition returns error when schema validation fails."""
    # Create a temporary YAML file
    yaml_file = tmpdir.join("invalid_definition.yaml")
    yaml_file.write(
        """
    agents:
      test_agent:
        # Missing required fields
    """
    )

    # Mock validate_agent_definition_schema
    error_message = "Test error message"
    mocker.patch("weni_cli.validators.definition.validate_agent_definition_schema", return_value=error_message)

    # Call load_agent_definition
    result, error = load_agent_definition(str(yaml_file))

    # Verify error message is returned
    assert result is None
    assert error == error_message


def test_validate_definition_without_agents():
    """Test that a definition without agents is invalid."""
    invalid_definition = {}

    error = validate_agent_definition_schema(invalid_definition)
    assert error is not None
    assert "Missing required root key 'agents' in the agent definition file" in error


def test_validate_definition_with_invalid_agents_type():
    """Test that a definition with invalid agents type is invalid."""
    invalid_definition = {"agents": "Not a dictionary"}

    error = validate_agent_definition_schema(invalid_definition)
    assert error is not None
    assert "'agents' must be an object in the agent definition file" in error


def test_validate_definition_with_empty_agents():
    """Test that a definition with empty agents is invalid."""
    invalid_definition = {"agents": {}}

    error = validate_agent_definition_schema(invalid_definition)
    assert error is not None
    assert "No agents defined in the agent definition file" in error


def test_validate_definition_with_invalid_agent_name_length():
    """Test that a definition with an invalid agent name length is invalid."""
    invalid_definition = {"agents": {"test_agent": {"name": "a" * 83}}}

    error = validate_agent_definition_schema(invalid_definition)
    assert error is not None
    assert f"Agent 'test_agent': 'name' must be less than {MAX_AGENT_NAME_LENGTH} characters in the agent definition file" in error


def test_validate_definition_without_instructions():
    """Test that a definition without instructions is valid."""
    valid_definition = {
        "agents": {
            "test_agent": {
                "name": "Test Agent",
                "description": "Test description",
                # No instructions key
                "tools": [
                    {
                        "test_tool": {
                            "name": "Test Tool",
                            "description": "Test tool description",
                            "source": {
                                "path": "tools/test",
                                "entrypoint": "main.TestTool",
                            },
                        }
                    }
                ],
            }
        }
    }

    error = validate_agent_definition_schema(valid_definition)
    assert error is None


def test_validate_definition_without_guardrails():
    """Test that a definition without guardrails is valid."""
    valid_definition = {
        "agents": {
            "test_agent": {
                "name": "Test Agent",
                "description": "Test description",
                "instructions": SAMPLE_INSTRUCTIONS,
                # No guardrails key
                "tools": [
                    {
                        "test_tool": {
                            "name": "Test Tool",
                            "description": "Test tool description",
                            "source": {
                                "path": "tools/test",
                                "entrypoint": "main.TestTool",
                            },
                        }
                    }
                ],
            }
        }
    }

    error = validate_agent_definition_schema(valid_definition)
    assert error is None


def test_validate_definition_with_invalid_instructions():
    """Test validation fails when instructions is not an array."""
    invalid_definition = {
        "agents": {
            "test_agent": {
                "name": "Test Agent",
                "description": "Test description",
                "instructions": "Not an array",  # String instead of array
                "tools": [
                    {
                        "test_tool": {
                            "name": "Test Tool",
                            "description": "Test tool description",
                            "source": {
                                "path": "tools/test",
                                "entrypoint": "main.TestTool",
                            },
                        }
                    }
                ],
            }
        }
    }

    error = validate_agent_definition_schema(invalid_definition)
    assert error is not None
    assert "'instructions' must be an array" in error


def test_validate_definition_file_with_short_instruction():
    """Test validation fails when instruction is shorter than the minimum allowed length."""
    invalid_definition = {
        "agents": {
            "test_agent": {
                "name": "Test Agent",
                "description": "Test description",
                "instructions": ["Short instruction"],
                "tools": [
                    {
                        "test_tool": {
                            "name": "Test Tool",
                            "description": "Test tool description",
                            "source": {
                                "path": "tools/test",
                                "entrypoint": "main.TestTool",
                            },
                        }
                    }
                ],
            }
        }
    }

    error = validate_agent_definition_schema(invalid_definition)
    assert error is not None
    assert "Agent 'test_agent': instruction at index 0 must have at least 40 characters in the agent definition file" in error


def test_validate_definition_with_invalid_guardrails():
    """Test validation fails when guardrails is not an array."""
    invalid_definition = {
        "agents": {
            "test_agent": {
                "name": "Test Agent",
                "description": "Test description",
                "instructions": SAMPLE_INSTRUCTIONS,
                "guardrails": "Not an array",  # String instead of array
<<<<<<< HEAD
=======
                "tools": [
                    {
                        "test_tool": {
                            "name": "Test Tool",
                            "description": "Test tool description",
                            "source": {
                                "path": "tools/test",
                                "entrypoint": "main.TestTool",
                            },
                        }
                    }
                ],
>>>>>>> d1148692
            }
        }
    }

    error = validate_agent_definition_schema(invalid_definition)
    assert error is not None
    assert "Agent 'test_agent': 'guardrails' must be an array in the agent definition file" in error


def test_validate_definition_with_invalid_agent_data():
    """Test validation fails when agent data is invalid."""
    invalid_definition = {"agents": {"test_agent": "Not a dictionary"}}

    error = validate_agent_definition_schema(invalid_definition)
    assert error is not None
    assert "Agent 'test_agent' must be an object in the agent definition file" in error


def test_validate_definition_with_missing_agent_name():
    """Test validation fails when agent name is missing."""
    invalid_definition = {"agents": {"test_agent": {}}}

    error = validate_agent_definition_schema(invalid_definition)
    assert error is not None
    assert "Agent 'test_agent' is missing required field 'name' in the agent definition file" in error


def test_validate_definition_with_invalid_agent_name():
    """Test validation fails when agent name is invalid."""
    invalid_definition = {"agents": {"test_agent": {"name": 123}}}

    error = validate_agent_definition_schema(invalid_definition)
    assert error is not None
    assert "Agent 'test_agent': 'name' must be a string in the agent definition file" in error


def test_validate_definition_with_missing_agent_description():
    """Test validation fails when agent description is missing."""
    invalid_definition = {"agents": {"test_agent": {"name": "Test Agent"}}}

    error = validate_agent_definition_schema(invalid_definition)
    assert error is not None
    assert "Agent 'test_agent' is missing required field 'description' in the agent definition file" in error


def test_validate_definition_with_invalid_agent_description():
    """Test validation fails when agent description is invalid."""
    invalid_definition = {"agents": {"test_agent": {"name": "Test Agent", "description": 123}}}

    error = validate_agent_definition_schema(invalid_definition)
    assert error is not None
    assert "Agent 'test_agent': 'description' must be a string in the agent definition file" in error


def test_validate_definition_with_invalid_agent_instructions():
    """Test validation fails when agent instructions is not an array."""
    invalid_definition = {
        "agents": {
            "test_agent": {
                "name": "Test Agent",
                "description": "Test description",
                "instructions": "Not an array",  # String instead of array
            }
        }
    }

    error = validate_agent_definition_schema(invalid_definition)
    assert error is not None
    assert "Agent 'test_agent': 'instructions' must be an array in the agent definition file" in error


def test_validate_definition_with_invalid_agent_guardrails():
    """Test validation fails when agent guardrails is not an array."""
    invalid_definition = {
        "agents": {
            "test_agent": {
                "name": "Test Agent",
                "description": "Test description",
                "instructions": SAMPLE_INSTRUCTIONS,
                "guardrails": "Not an array",  # String instead of array
            }
        }
    }

    error = validate_agent_definition_schema(invalid_definition)
    assert error is not None
    assert "Agent 'test_agent': 'guardrails' must be an array in the agent definition file" in error


def test_validate_definition_with_invalid_instruction_type():
    """Test validation fails when instruction is not a string."""
    invalid_definition = {
        "agents": {
            "test_agent": {
                "name": "Test Agent",
                "description": "Test description",
                "instructions": [1, False, None],
            }
        }
    }

    error = validate_agent_definition_schema(invalid_definition)
    assert error is not None
    assert "Agent 'test_agent': instruction at index 0 must be a string in the agent definition file" in error


def test_validate_definition_with_invalid_guardrail_type():
    """Test validation fails when guardrail is not a string."""
    invalid_definition = {
        "agents": {
            "test_agent": {
                "name": "Test Agent",
                "description": "Test description",
                "guardrails": [1, False, None],
            }
        }
    }

    error = validate_agent_definition_schema(invalid_definition)
    assert error is not None
    assert "Agent 'test_agent': guardrail at index 0 must be a string in the agent definition file" in error


def test_validate_agent_definition_with_short_guardrail():
    """Test validation fails when guardrail is shorter than the minimum allowed length."""
    invalid_definition = {
        "agents": {
            "test_agent": {
                "name": "Test Agent",
                "description": "Test description",
                "instructions": SAMPLE_INSTRUCTIONS,
                "guardrails": ["Short guardrail"],
            }
        }
    }

    error = validate_agent_definition_schema(invalid_definition)
    assert error is not None
    assert "Agent 'test_agent': guardrail at index 0 must have at least 40 characters in the agent definition file" in error


def test_validate_definition_with_missing_tools():
    """Test validation fails when tools are missing."""
    invalid_definition = {
        "agents": {
            "test_agent": {
                "name": "Test Agent",
                "description": "Test description",
                "instructions": SAMPLE_INSTRUCTIONS,
                "guardrails": SAMPLE_GUARDRAILS,
                # No tools key
            }
        }
    }

    error = validate_agent_definition_schema(invalid_definition)
    assert error is not None
    assert "Agent 'test_agent' is missing required field 'tools' in the agent definition file" in error


def test_validate_definition_with_invalid_tools_type():
    """Test validation fails when tools is not an array."""
    invalid_definition = {
        "agents": {
            "test_agent": {
                "name": "Test Agent",
                "description": "Test description",
                "instructions": SAMPLE_INSTRUCTIONS,
                "guardrails": SAMPLE_GUARDRAILS,
                "tools": "Not an array",
            }
        }
    }

    error = validate_agent_definition_schema(invalid_definition)
    assert error is not None
    assert "Agent 'test_agent': 'tools' must be an array in the agent definition file" in error


def test_validate_definition_with_invalid_tool_type():
    """Test validation fails when tool is not an object."""
    invalid_definition = {
        "agents": {
            "test_agent": {
                "name": "Test Agent",
                "description": "Test description",
                "instructions": SAMPLE_INSTRUCTIONS,
                "guardrails": SAMPLE_GUARDRAILS,
                "tools": [1, False, None],
            }
        }
    }

    error = validate_agent_definition_schema(invalid_definition)
    assert error is not None
    assert "Agent 'test_agent': tool at index 0 must be an object in the agent definition file" in error


def test_validate_definition_with_invalid_tool_format():
    """Test validation fails when tool data is not a dictionary."""
    invalid_definition = {
        "agents": {
            "test_agent": {
                "name": "Test Agent",
                "description": "Test description",
                "instructions": SAMPLE_INSTRUCTIONS,
                "guardrails": SAMPLE_GUARDRAILS,
                "tools": [
                    {
                        "tool_name": "Tool 1",
                        "data": "Not a dictionary",
                    }
                ],
            }
        }
    }

    error = validate_agent_definition_schema(invalid_definition)
    assert error is not None
    assert "Agent 'test_agent': tool at index 0 must have exactly one key in the agent definition file" in error


def test_validate_definition_with_invalid_tool_data_type():
    """Test validation fails when tool data is not a dictionary."""
    invalid_definition = {
        "agents": {
            "test_agent": {
                "name": "Test Agent",
                "description": "Test description",
                "instructions": SAMPLE_INSTRUCTIONS,
                "guardrails": SAMPLE_GUARDRAILS,
                "tools": [{"tool_1": "Not a dictionary"}],
            }
        }
    }

    error = validate_agent_definition_schema(invalid_definition)
    assert error is not None
    assert "Agent 'test_agent': tool 'tool_1' data must be an object in the agent definition file" in error


def test_validate_definition_with_missing_tool_name():
    """Test validation fails when tool name is missing."""
    invalid_definition = {
        "agents": {
            "test_agent": {
                "name": "Test Agent",
                "description": "Test description",
                "instructions": SAMPLE_INSTRUCTIONS,
                "guardrails": SAMPLE_GUARDRAILS,
                "tools": [{"tool_1": {}}],
            }
        }
    }

    error = validate_agent_definition_schema(invalid_definition)
    assert error is not None
    assert "Agent 'test_agent': tool 'tool_1' is missing required field 'name' in the agent definition file" in error


def test_validate_definition_with_invalid_tool_name():
    """Test validation fails when tool name is not a string."""
    invalid_definition = {
        "agents": {
            "test_agent": {
                "name": "Test Agent",
                "description": "Test description",
                "instructions": SAMPLE_INSTRUCTIONS,
                "guardrails": SAMPLE_GUARDRAILS,
                "tools": [{"tool_1": {"name": 123}}],
            }
        }
    }

    error = validate_agent_definition_schema(invalid_definition)
    assert error is not None
    assert "Agent 'test_agent': tool 'tool_1': 'name' must be a string in the agent definition file" in error


def test_validate_definition_with_invalid_tool_name_length():
    """Test validation fails when tool name is longer than the maximum allowed length."""
    invalid_definition = {
        "agents": {
            "test_agent": {
                "name": "Agent Name",
                "description": "Test description",
                "instructions": SAMPLE_INSTRUCTIONS,
                "guardrails": SAMPLE_GUARDRAILS,
                "tools": [{"tool_1": {"name": "Tool Name with a really really really really really really really really really really really really long name"}}],
            }
        }
    }

    error = validate_agent_definition_schema(invalid_definition)
    assert error is not None
    assert f"Agent 'test_agent': tool 'tool_1': 'name' must be less than {MAX_TOOL_NAME_LENGTH} characters in the agent definition file" in error


def test_validate_definition_with_missing_tool_description():
    """Test validation fails when tool description is missing."""
    invalid_definition = {
        "agents": {
            "test_agent": {
                "name": "Test Agent",
                "description": "Test description",
                "instructions": SAMPLE_INSTRUCTIONS,
                "guardrails": SAMPLE_GUARDRAILS,
                "tools": [{"tool_1": {"name": "Tool 1"}}],
            }
        }
    }

    error = validate_agent_definition_schema(invalid_definition)
    assert error is not None
    assert (
        "Agent 'test_agent': tool 'tool_1' is missing required field 'description' in the agent definition file"
        in error
    )


def test_validate_definition_with_invalid_tool_description():
    """Test validation fails when tool description is not a string."""
    invalid_definition = {
        "agents": {
            "test_agent": {
                "name": "Test Agent",
                "description": "Test description",
                "instructions": SAMPLE_INSTRUCTIONS,
                "guardrails": SAMPLE_GUARDRAILS,
                "tools": [{"tool_1": {"name": "Tool 1", "description": 123}}],
            }
        }
    }

    error = validate_agent_definition_schema(invalid_definition)
    assert error is not None
    assert "Agent 'test_agent': tool 'tool_1': 'description' must be a string in the agent definition file" in error


def test_validate_definition_with_missing_tool_source():
    """Test validation fails when tool source is missing."""
    invalid_definition = {
        "agents": {
            "test_agent": {
                "name": "Test Agent",
                "description": "Test description",
                "instructions": SAMPLE_INSTRUCTIONS,
                "guardrails": SAMPLE_GUARDRAILS,
                "tools": [{"tool_1": {"name": "Tool 1", "description": "Tool description"}}],
            }
        }
    }

    error = validate_agent_definition_schema(invalid_definition)
    assert error is not None
    assert (
<<<<<<< HEAD
        "Agent 'test_agent': skill 'skill_1' is missing required field 'source' in the agent definition file"
        in error
=======
        "Agent 'test_agent': tool 'tool_1' is missing required field 'source' in the agent definition file" in error
>>>>>>> d1148692
    )


def test_validate_definition_with_invalid_tool_source():
    """Test validation fails when tool source is not a dictionary."""
    invalid_definition = {
        "agents": {
            "test_agent": {
                "name": "Test Agent",
                "description": "Test description",
                "instructions": SAMPLE_INSTRUCTIONS,
                "guardrails": SAMPLE_GUARDRAILS,
                "tools": [
                    {"tool_1": {"name": "Tool 1", "description": "Tool description", "source": "Not a dictionary"}}
                ],
            }
        }
    }

    error = validate_agent_definition_schema(invalid_definition)
    assert error is not None
    assert "Agent 'test_agent': tool 'tool_1': 'source' must be an object in the agent definition file" in error


def test_validate_definition_with_missing_tool_source_path():
    """Test validation fails when tool source path is missing."""
    invalid_definition = {
        "agents": {
            "test_agent": {
                "name": "Test Agent",
                "description": "Test description",
                "instructions": SAMPLE_INSTRUCTIONS,
                "guardrails": SAMPLE_GUARDRAILS,
                "tools": [{"tool_1": {"name": "Tool 1", "description": "Tool description", "source": {}}}],
            }
        }
    }

    error = validate_agent_definition_schema(invalid_definition)
    assert error is not None
    assert (
        "Agent 'test_agent': tool 'tool_1': 'source' is missing required field 'path' in the agent definition file"
        in error
    )


def test_validate_definition_with_invalid_tool_source_path():
    """Test validation fails when tool source path is not a string."""
    invalid_definition = {
        "agents": {
            "test_agent": {
                "name": "Test Agent",
                "description": "Test description",
                "instructions": SAMPLE_INSTRUCTIONS,
                "guardrails": SAMPLE_GUARDRAILS,
                "tools": [
                    {"tool_1": {"name": "Tool 1", "description": "Tool description", "source": {"path": 123}}}
                ],
            }
        }
    }

    error = validate_agent_definition_schema(invalid_definition)
    assert error is not None
    assert "Agent 'test_agent': tool 'tool_1': 'source.path' must be a string in the agent definition file" in error


def test_validate_definition_with_missing_tool_source_entrypoint():
    """Test validation fails when tool source entrypoint is missing."""
    invalid_definition = {
        "agents": {
            "test_agent": {
                "name": "Test Agent",
                "description": "Test description",
                "instructions": SAMPLE_INSTRUCTIONS,
                "guardrails": SAMPLE_GUARDRAILS,
                "tools": [
                    {
                        "tool_1": {
                            "name": "Tool 1",
                            "description": "Tool description",
                            "source": {"path": "path/to/tool"},
                        }
                    }
                ],
            }
        }
    }

    error = validate_agent_definition_schema(invalid_definition)
    assert error is not None
    assert (
        "Agent 'test_agent': tool 'tool_1': 'source' is missing required field 'entrypoint' in the agent definition file"
        in error
    )


def test_validate_definition_with_invalid_tool_source_entrypoint():
    """Test validation fails when tool source entrypoint is not a string."""
    invalid_definition = {
        "agents": {
            "test_agent": {
                "name": "Test Agent",
                "description": "Test description",
                "instructions": SAMPLE_INSTRUCTIONS,
                "guardrails": SAMPLE_GUARDRAILS,
                "tools": [
                    {
                        "tool_1": {
                            "name": "Tool 1",
                            "description": "Tool description",
                            "source": {"path": "path/to/tool", "entrypoint": 123},
                        }
                    }
                ],
            }
        }
    }

    error = validate_agent_definition_schema(invalid_definition)
    assert error is not None
    assert (
        "Agent 'test_agent': tool 'tool_1': 'source.entrypoint' must be a string in the agent definition file"
        in error
    )


def test_validate_definition_with_invalid_tool_source_path_test():
    """Test validation fails when tool source path_test is not a string."""
    invalid_definition = {
        "agents": {
            "test_agent": {
                "name": "Test Agent",
                "description": "Test description",
                "instructions": SAMPLE_INSTRUCTIONS,
                "guardrails": SAMPLE_GUARDRAILS,
                "tools": [
                    {
                        "tool_1": {
                            "name": "Tool 1",
                            "description": "Tool description",
                            "source": {"path": "path/to/tool", "entrypoint": "entrypoint", "path_test": 123},
                        }
                    }
                ],
            }
        }
    }

    error = validate_agent_definition_schema(invalid_definition)
    assert error is not None
    assert (
        "Agent 'test_agent': tool 'tool_1': 'source.path_test' must be a string in the agent definition file"
        in error
    )


def test_validate_definition_with_invalid_tool_parameters_type():
    """Test validation fails when tool parameters is not a list."""
    invalid_definition = {
        "agents": {
            "test_agent": {
                "name": "Test Agent",
                "description": "Test description",
                "instructions": SAMPLE_INSTRUCTIONS,
                "guardrails": SAMPLE_GUARDRAILS,
                "tools": [
                    {
                        "tool_1": {
                            "name": "Tool 1",
                            "description": "Tool description",
                            "source": {
                                "path": "path/to/tool",
                                "entrypoint": "entrypoint",
                                "path_test": "path/to/test",
                            },
                            "parameters": "Not a list",
                        }
                    },
                ],
            }
        }
    }

    error = validate_agent_definition_schema(invalid_definition)
    assert error is not None
    assert "Agent 'test_agent': tool 'tool_1': 'parameters' must be an array in the agent definition file" in error


def test_validate_definition_with_invalid_tool_parameters_item_format():
    """Test validation fails when tool parameters item is not a dictionary."""
    invalid_definition = {
        "agents": {
            "test_agent": {
                "name": "Test Agent",
                "description": "Test description",
                "instructions": SAMPLE_INSTRUCTIONS,
                "guardrails": SAMPLE_GUARDRAILS,
                "tools": [
                    {
                        "tool_1": {
                            "name": "Tool 1",
                            "description": "Tool description",
                            "source": {
                                "path": "path/to/tool",
                                "entrypoint": "entrypoint",
                                "path_test": "path/to/test",
                            },
                            "parameters": ["Not a dictionary"],
                        }
                    },
                ],
            }
        }
    }

    error = validate_agent_definition_schema(invalid_definition)
    assert error is not None
    assert (
        "Agent 'test_agent': tool 'tool_1': parameter at index 0 must be an object in the agent definition file"
        in error
    )


def test_validate_definition_with_invalid_tool_parameters_item_format_dict_keys():
    """Test validation fails when tool parameters item is not a dictionary."""
    invalid_definition = {
        "agents": {
            "test_agent": {
                "name": "Test Agent",
                "description": "Test description",
                "instructions": SAMPLE_INSTRUCTIONS,
                "guardrails": SAMPLE_GUARDRAILS,
                "tools": [
                    {
                        "tool_1": {
                            "name": "Tool 1",
                            "description": "Tool description",
                            "source": {
                                "path": "path/to/tool",
                                "entrypoint": "entrypoint",
                                "path_test": "path/to/test",
                            },
                            "parameters": [{"param_1": {}, "something": "else"}],
                        }
                    },
                ],
            }
        }
    }

    error = validate_agent_definition_schema(invalid_definition)
    assert error is not None
    assert (
        "Agent 'test_agent': tool 'tool_1': parameter at index 0 must have exactly one key in the agent definition file"
        in error
    )


def test_validate_definition_with_invalid_tool_parameters_item_type():
    """Test validation fails when tool parameters item is not a dictionary."""
    invalid_definition = {
        "agents": {
            "test_agent": {
                "name": "Test Agent",
                "description": "Test description",
                "instructions": SAMPLE_INSTRUCTIONS,
                "guardrails": SAMPLE_GUARDRAILS,
                "tools": [
                    {
                        "tool_1": {
                            "name": "Tool 1",
                            "description": "Tool description",
                            "source": {
                                "path": "path/to/tool",
                                "entrypoint": "entrypoint",
                                "path_test": "path/to/test",
                            },
                            "parameters": [{"param_1": "Not a dictionary"}],
                        }
                    },
                ],
            }
        }
    }

    error = validate_agent_definition_schema(invalid_definition)
    assert error is not None
    assert (
        "Agent 'test_agent': tool 'tool_1': parameter 'param_1' data must be an object in the agent definition file"
        in error
    )


def test_validate_definition_with_invalid_tool_parameters_item_description_missing():
    """Test validation fails when tool parameters item description is not a string."""
    invalid_definition = {
        "agents": {
            "test_agent": {
                "name": "Test Agent",
                "description": "Test description",
                "instructions": SAMPLE_INSTRUCTIONS,
                "guardrails": SAMPLE_GUARDRAILS,
                "tools": [
                    {
                        "tool_1": {
                            "name": "Tool 1",
                            "description": "Tool description",
                            "source": {
                                "path": "path/to/tool",
                                "entrypoint": "entrypoint",
                                "path_test": "path/to/test",
                            },
                            "parameters": [{"param_1": {}}],
                        }
                    },
                ],
            }
        }
    }

    error = validate_agent_definition_schema(invalid_definition)
    assert error is not None
    assert (
        "Agent 'test_agent': tool 'tool_1': parameter 'param_1' is missing required field 'description' in the agent definition file"
        in error
    )


def test_validate_definition_with_invalid_tool_parameters_item_description_not_string():
    """Test validation fails when tool parameters item description is not a string."""
    invalid_definition = {
        "agents": {
            "test_agent": {
                "name": "Test Agent",
                "description": "Test description",
                "instructions": SAMPLE_INSTRUCTIONS,
                "guardrails": SAMPLE_GUARDRAILS,
                "tools": [
                    {
                        "tool_1": {
                            "name": "Tool 1",
                            "description": "Tool description",
                            "source": {
                                "path": "path/to/tool",
                                "entrypoint": "entrypoint",
                                "path_test": "path/to/test",
                            },
                            "parameters": [{"param_1": {"description": 123}}],
                        }
                    },
                ],
            }
        }
    }

    error = validate_agent_definition_schema(invalid_definition)
    assert error is not None
    assert (
        "Agent 'test_agent': tool 'tool_1': parameter 'param_1' description must be a string in the agent definition file"
        in error
    )


def test_validate_definition_with_invalid_tool_parameters_item_type_missing():
    """Test validation fails when tool parameters item type is missing."""
    invalid_definition = {
        "agents": {
            "test_agent": {
                "name": "Test Agent",
                "description": "Test description",
                "instructions": SAMPLE_INSTRUCTIONS,
                "guardrails": SAMPLE_GUARDRAILS,
                "tools": [
                    {
                        "tool_1": {
                            "name": "Tool 1",
                            "description": "Tool description",
                            "source": {
                                "path": "path/to/tool",
                                "entrypoint": "entrypoint",
                                "path_test": "path/to/test",
                            },
                            "parameters": [{"param_1": {"description": "Parameter description"}}],
                        }
                    },
                ],
            }
        }
    }

    error = validate_agent_definition_schema(invalid_definition)
    assert error is not None
    assert (
        "Agent 'test_agent': tool 'tool_1': parameter 'param_1' is missing required field 'type' in the agent definition file"
        in error
    )


def test_validate_definition_with_invalid_tool_parameters_item_type_not_string():
    """Test validation fails when tool parameters item type is not a string."""
    invalid_definition = {
        "agents": {
            "test_agent": {
                "name": "Test Agent",
                "description": "Test description",
                "instructions": SAMPLE_INSTRUCTIONS,
                "guardrails": SAMPLE_GUARDRAILS,
                "tools": [
                    {
                        "tool_1": {
                            "name": "Tool 1",
                            "description": "Tool description",
                            "source": {
                                "path": "path/to/tool",
                                "entrypoint": "entrypoint",
                                "path_test": "path/to/test",
                            },
                            "parameters": [{"param_1": {"description": "Parameter description", "type": 123}}],
                        }
                    },
                ],
            }
        }
    }

    error = validate_agent_definition_schema(invalid_definition)
    assert error is not None
    assert (
        "Agent 'test_agent': tool 'tool_1': parameter 'param_1' type must be a string in the agent definition file"
        in error
    )


def test_validate_definition_with_invalid_tool_parameters_item_type_not_allowed():
    """Test validation fails when tool parameters item type is not allowed."""
    invalid_definition = {
        "agents": {
            "test_agent": {
                "name": "Test Agent",
                "description": "Test description",
                "instructions": SAMPLE_INSTRUCTIONS,
                "guardrails": SAMPLE_GUARDRAILS,
                "tools": [
                    {
                        "tool_1": {
                            "name": "Tool 1",
                            "description": "Tool description",
                            "source": {
                                "path": "path/to/tool",
                                "entrypoint": "entrypoint",
                                "path_test": "path/to/test",
                            },
                            "parameters": [
                                {"param_1": {"description": "Parameter description", "type": "not_allowed"}}
                            ],
                        }
                    },
                ],
            }
        }
    }

    error = validate_agent_definition_schema(invalid_definition)
    assert error is not None
    assert (
        "Agent 'test_agent': tool 'tool_1': parameter 'param_1' type must be one of: string, number, integer, boolean, array in the agent definition file"
        in error
    )


def test_validate_definition_with_invalid_tool_parameters_item_required_type():
    """Test validation fails when tool parameters item required is not a boolean."""
    invalid_definition = {
        "agents": {
            "test_agent": {
                "name": "Test Agent",
                "description": "Test description",
                "instructions": SAMPLE_INSTRUCTIONS,
                "guardrails": SAMPLE_GUARDRAILS,
                "tools": [
                    {
                        "tool_1": {
                            "name": "Tool 1",
                            "description": "Tool description",
                            "source": {
                                "path": "path/to/tool",
                                "entrypoint": "entrypoint",
                                "path_test": "path/to/test",
                            },
                            "parameters": [
                                {
                                    "param_1": {
                                        "description": "Parameter description",
                                        "type": "string",
                                        "required": "not a boolean",
                                    }
                                }
                            ],
                        }
                    },
                ],
            }
        }
    }

    error = validate_agent_definition_schema(invalid_definition)
    assert error is not None
    assert (
        "Agent 'test_agent': tool 'tool_1': parameter 'param_1' required field must be a boolean in the agent definition file"
        in error
    )


def test_validate_definition_with_invalid_tool_parameters_item_contact_field_type():
    """Test validation fails when tool parameters item contact_field is not a boolean."""
    invalid_definition = {
        "agents": {
            "test_agent": {
                "name": "Test Agent",
                "description": "Test description",
                "instructions": SAMPLE_INSTRUCTIONS,
                "guardrails": SAMPLE_GUARDRAILS,
                "tools": [
                    {
                        "tool_1": {
                            "name": "Tool 1",
                            "description": "Tool description",
                            "source": {
                                "path": "path/to/tool",
                                "entrypoint": "entrypoint",
                                "path_test": "path/to/test",
                            },
                            "parameters": [
                                {
                                    "param_1": {
                                        "description": "Parameter description",
                                        "type": "string",
                                        "contact_field": "not a boolean",
                                    }
                                }
                            ],
                        }
                    },
                ],
            }
        }
    }

    error = validate_agent_definition_schema(invalid_definition)
    assert error is not None
    assert (
        "Agent 'test_agent': tool 'tool_1': parameter 'param_1' contact_field must be a boolean in the agent definition file"
        in error
    )


def test_validate_definition_with_invalid_tool_parameters_item_contact_field_name():
    """Test validation fails when tool parameters item contact_field is not a valid contact field name."""
    invalid_definition = {
        "agents": {
            "test_agent": {
                "name": "Test Agent",
                "description": "Test description",
                "instructions": SAMPLE_INSTRUCTIONS,
                "guardrails": SAMPLE_GUARDRAILS,
                "tools": [
                    {
                        "tool_1": {
                            "name": "Tool 1",
                            "description": "Tool description",
                            "source": {
                                "path": "path/to/tool",
                                "entrypoint": "entrypoint",
                                "path_test": "path/to/test",
                            },
                            "parameters": [
                                {
                                    "Param_1": {
                                        "description": "Parameter description",
                                        "type": "string",
                                        "contact_field": True,
                                    }
                                }
                            ],
                        }
                    },
                ],
            }
        }
    }

    error = validate_agent_definition_schema(invalid_definition)
    assert error is not None
    assert (
        f"Agent 'test_agent': tool 'tool_1': parameter 'Param_1' name must match the regex of a valid contact field: {re.escape(ContactFieldValidator.CONTACT_FIELD_NAME_REGEX)} in the agent definition file" # noqa W605
        in error
    )


def test_validate_definition_with_invalid_tool_parameters_item_contact_field_name_length():
    """Test validation fails when tool parameters item contact_field is not a valid contact field name."""
    invalid_definition = {
        "agents": {
            "test_agent": {
                "name": "Test Agent",
                "description": "Test description",
                "instructions": SAMPLE_INSTRUCTIONS,
                "guardrails": SAMPLE_GUARDRAILS,
                "tools": [
                    {
                        "tool_1": {
                            "name": "Tool 1",
                            "description": "Tool description",
                            "source": {
                                "path": "path/to/tool",
                                "entrypoint": "entrypoint",
                                "path_test": "path/to/test",
                            },
                            "parameters": [
                                {
                                    "param_1_with_a_very_long_name_that_exceeds_the_maximum_length_of_36_characters": {
                                        "description": "Parameter description",
                                        "type": "string",
                                        "contact_field": True,
                                    }
                                }
                            ],
                        }
                    },
                ],
            }
        }
    }

    error = validate_agent_definition_schema(invalid_definition)
    assert error is not None
    assert (
        "Agent 'test_agent': tool 'tool_1': parameter 'param_1_with_a_very_long_name_that_exceeds_the_maximum_length_of_36_characters' name must be 36 characters or less in the agent definition file"
        in error
    )


def test_validate_definition_with_valid_tool_parameters_item_contact_field_name():
    """Test validation passes when tool parameters item contact_field is a valid contact field name."""
    invalid_definition = {
        "agents": {
            "test_agent": {
                "name": "Test Agent",
                "description": "Test description",
                "instructions": SAMPLE_INSTRUCTIONS,
                "guardrails": SAMPLE_GUARDRAILS,
                "tools": [
                    {
                        "tool_1": {
                            "name": "Tool 1",
                            "description": "Tool description",
                            "source": {
                                "path": "path/to/tool",
                                "entrypoint": "entrypoint",
                                "path_test": "path/to/test",
                            },
                            "parameters": [
                                {
                                    "param_1": {
                                        "description": "Parameter description",
                                        "type": "string",
                                        "contact_field": True,
                                    }
                                }
                            ],
                        }
                    },
                ],
            }
        }
    }

    error = validate_agent_definition_schema(invalid_definition)
    assert error is None


def test_validate_definition_with_invalid_tool_parameters_item_contact_field_name_reserved():
    """Test validation fails when tool parameters item contact_field is a reserved contact field name."""
    invalid_definition = {
        "agents": {
            "test_agent": {
                "name": "Test Agent",
                "description": "Test description",
                "instructions": SAMPLE_INSTRUCTIONS,
                "guardrails": SAMPLE_GUARDRAILS,
                "tools": [
                    {
                        "tool_1": {
                            "name": "Tool 1",
                            "description": "Tool description",
                            "source": {
                                "path": "path/to/tool",
                                "entrypoint": "entrypoint",
                                "path_test": "path/to/test",
                            },
                            "parameters": [
                                {
                                    "id": {
                                        "description": "Parameter description",
                                        "type": "string",
                                        "contact_field": True,
                                    }
                                }
                            ],
                        }
                    },
                ],
            }
        }
    }

    error = validate_agent_definition_schema(invalid_definition)
    assert error is not None
    assert (
        "Agent 'test_agent': tool 'tool_1': parameter 'id' name must not be a reserved contact field name in the agent definition file"
        in error
    )


def test_validate_definition_with_invalid_components_value():
    """Test validation fails when components value is not a list."""
    invalid_definition = {
        "agents": {
            "test_agent": {
                "name": "Test Agent",
                "description": "Test description",
                "instructions": SAMPLE_INSTRUCTIONS,
                "guardrails": SAMPLE_GUARDRAILS,
                "components": "not a list",
            }
        }
    }

    error = validate_agent_definition_schema(invalid_definition)
    assert error is not None
    assert (
        "Agent 'test_agent': 'components' must be an array in the agent definition file"
        in error
    )


def test_validate_definition_with_invalid_component_value_type():
    """Test validation fails when component value is not a list."""
    invalid_definition = {
        "agents": {
            "test_agent": {
                "name": "Test Agent",
                "description": "Test description",
                "instructions": SAMPLE_INSTRUCTIONS,
                "guardrails": SAMPLE_GUARDRAILS,
                "components": ["catalog"],
            }
        }
    }

    error = validate_agent_definition_schema(invalid_definition)
    assert error is not None
    assert (
        "Agent 'test_agent': component at index 0 must be an object in the agent definition file"
        in error
    )


def test_validate_definition_with_invalid_component_type_missing():
    """Test validation fails when component type is missing."""
    invalid_definition = {
        "agents": {
            "test_agent": {
                "name": "Test Agent",
                "description": "Test description",
                "instructions": SAMPLE_INSTRUCTIONS,
                "guardrails": SAMPLE_GUARDRAILS,
                "components": [{"not_type": "cta_message"}],
            }
        }
    }

    error = validate_agent_definition_schema(invalid_definition)
    assert error is not None
    assert (
        "Agent 'test_agent': component at index 0 must have a 'type' field in the agent definition file"
        in error
    )


def test_validate_definition_with_invalid_component_type():
    """Test validation fails when component type is not a valid component type."""
    invalid_definition = {
        "agents": {
            "test_agent": {
                "name": "Test Agent",
                "description": "Test description",
                "instructions": SAMPLE_INSTRUCTIONS,
                "guardrails": SAMPLE_GUARDRAILS,
                "components": [{"type": "not_a_valid_component_type"}],
            }
        }
    }

    error = validate_agent_definition_schema(invalid_definition)
    assert error is not None
    assert (
        f"Agent 'test_agent': component at index 0 must have a 'type' field with one of the following values: {', '.join(AVAILABLE_COMPONENTS)} in the agent definition file"  # noqa: F821
        in error
    )


def test_validate_definition_with_invalid_component_instructions():
    """Test validation fails when component instructions is not a string."""
    invalid_definition = {
        "agents": {
            "test_agent": {
                "name": "Test Agent",
                "description": "Test description",
                "instructions": SAMPLE_INSTRUCTIONS,
                "guardrails": SAMPLE_GUARDRAILS,
                "components": [{"type": "cta_message", "instructions": 1}],
            }
        }
    }

    error = validate_agent_definition_schema(invalid_definition)
    assert error is not None
    assert (
        "Agent 'test_agent': component at index 0 must have a 'instructions' field with a string value in the agent definition file"
        in error
    )


def test_validate_definition_with_invalid_component_instructions_type():
    """Test validation fails when component instructions is not a string."""
    invalid_definition = {
        "agents": {
            "test_agent": {
                "name": "Test Agent",
                "description": "Test description",
                "instructions": SAMPLE_INSTRUCTIONS,
                "guardrails": SAMPLE_GUARDRAILS,
                "components": [{"type": "cta_message", "instructions": 1}],
            }
        }
    }

    error = validate_agent_definition_schema(invalid_definition)
    assert error is not None
    assert (
        "Agent 'test_agent': component at index 0 must have a 'instructions' field with a string value in the agent definition file"
        in error
    )


def test_validate_definition_with_valid_component_instructions():
    """Test validation passes when component instructions is a string."""
    invalid_definition = {
        "agents": {
            "test_agent": {
                "name": "Test Agent",
                "description": "Test description",
                "instructions": SAMPLE_INSTRUCTIONS,
                "guardrails": SAMPLE_GUARDRAILS,
                "components": [{"type": "cta_message", "instructions": "test"}],
                "tools": [{"tool_1": {"name": "Tool 1", "description": "Tool description", "source": {"path": "path/to/tool", "entrypoint": "entrypoint", "path_test": "path/to/test"}}}],
            }
        }
    }

    error = validate_agent_definition_schema(invalid_definition)
    assert error is None


def test_validate_definition_with_valid_component_and_no_instructions():
    """Test validation passes when component has no instructions."""
    invalid_definition = {
        "agents": {
            "test_agent": {
                "name": "Test Agent",
                "description": "Test description",
                "instructions": SAMPLE_INSTRUCTIONS,
                "guardrails": SAMPLE_GUARDRAILS,
                "components": [{"type": "cta_message"}],
                "tools": [{"tool_1": {"name": "Tool 1", "description": "Tool description", "source": {"path": "path/to/tool", "entrypoint": "entrypoint", "path_test": "path/to/test"}}}],
            }
        }
    }

    error = validate_agent_definition_schema(invalid_definition)
    assert error is None


def test_load_test_definition_with_yaml_error_message(mocker):
    """Test that load_test_definition correctly handles YAML load errors when the error is a string message."""
    # Create a mock error message
    error_message = "YAML parsing error: invalid syntax"

    # Mock load_yaml_file to return an error message string
    mocker.patch("weni_cli.validators.definition.load_yaml_file", return_value=(None, error_message))

    # Call load_test_definition with any path (it will be intercepted by the mock)
    result, error = load_test_definition("test_definition.yaml")

    # Verify that the function returns None for the data and the error message
    assert result is None
    assert error == error_message
    assert isinstance(error, str)


def test_load_test_definition_passes_correct_path(mocker):
    """Test that load_test_definition correctly passes the path to load_yaml_file."""
    # Mock load_yaml_file to return a dummy result but also capture the path argument
    mock_load_yaml = mocker.patch("weni_cli.validators.definition.load_yaml_file", return_value=({}, None))

    # Call load_test_definition with a specific path
    test_path = "/path/to/test_definition.yaml"
    load_test_definition(test_path)

    # Verify that load_yaml_file was called with the correct path
    mock_load_yaml.assert_called_once_with(test_path)


def test_validate_definition_with_valid_credentials():
    """Test validation passes when credentials are valid."""
    valid_definition = {
        "agents": {
            "test_agent": {
                "name": "Test Agent",
                "description": "Test description",
                "credentials": {
                    "api_key": {
                        "label": "API Key",
                        "placeholder": "Enter your API key",
                        "is_confidential": True
                    },
                    "username": {
                        "label": "Username",
                        "placeholder": "Enter your username"
                    }
                },
                "skills": [
                    {
                        "test_skill": {
                            "name": "Test Skill",
                            "description": "Test skill description",
                            "source": {
                                "path": "skills/test",
                                "entrypoint": "main.TestSkill",
                            },
                        }
                    }
                ],
            }
        }
    }

    error = validate_agent_definition_schema(valid_definition)
    assert error is None


def test_validate_definition_with_invalid_credentials_type():
    """Test validation fails when credentials is not an object."""
    invalid_definition = {
        "agents": {
            "test_agent": {
                "name": "Test Agent",
                "description": "Test description",
                "credentials": "Not an object",  # String instead of object
                "skills": [
                    {
                        "test_skill": {
                            "name": "Test Skill",
                            "description": "Test skill description",
                            "source": {
                                "path": "skills/test",
                                "entrypoint": "main.TestSkill",
                            },
                        }
                    }
                ],
            }
        }
    }

    error = validate_agent_definition_schema(invalid_definition)
    assert error is not None
    assert "Agent 'test_agent': 'credentials' must be an object in the agent definition file" in error


def test_validate_definition_with_invalid_credential_value_type():
    """Test validation fails when credential value is not an object."""
    invalid_definition = {
        "agents": {
            "test_agent": {
                "name": "Test Agent",
                "description": "Test description",
                "credentials": {
                    "api_key": "Not an object"  # String instead of object
                },
                "skills": [
                    {
                        "test_skill": {
                            "name": "Test Skill",
                            "description": "Test skill description",
                            "source": {
                                "path": "skills/test",
                                "entrypoint": "main.TestSkill",
                            },
                        }
                    }
                ],
            }
        }
    }

    error = validate_agent_definition_schema(invalid_definition)
    assert error is not None
    assert "Agent 'test_agent': value for credential 'api_key' must be an object in the agent definition file" in error


def test_validate_definition_with_missing_credential_label():
    """Test validation fails when credential label is missing."""
    invalid_definition = {
        "agents": {
            "test_agent": {
                "name": "Test Agent",
                "description": "Test description",
                "credentials": {
                    "api_key": {
                        # No label
                        "placeholder": "Enter your API key"
                    }
                },
                "skills": [
                    {
                        "test_skill": {
                            "name": "Test Skill",
                            "description": "Test skill description",
                            "source": {
                                "path": "skills/test",
                                "entrypoint": "main.TestSkill",
                            },
                        }
                    }
                ],
            }
        }
    }

    error = validate_agent_definition_schema(invalid_definition)
    assert error is not None
    assert "Agent 'test_agent': 'label' for credential 'api_key' is missing in the agent definition file" in error


def test_validate_definition_with_invalid_credential_label_type():
    """Test validation fails when credential label is not a string."""
    invalid_definition = {
        "agents": {
            "test_agent": {
                "name": "Test Agent",
                "description": "Test description",
                "credentials": {
                    "api_key": {
                        "label": 123,  # Number instead of string
                        "placeholder": "Enter your API key"
                    }
                },
                "skills": [
                    {
                        "test_skill": {
                            "name": "Test Skill",
                            "description": "Test skill description",
                            "source": {
                                "path": "skills/test",
                                "entrypoint": "main.TestSkill",
                            },
                        }
                    }
                ],
            }
        }
    }

    error = validate_agent_definition_schema(invalid_definition)
    assert error is not None
    assert "Agent 'test_agent': 'label' for credential 'api_key' must be a string in the agent definition file" in error


def test_validate_definition_with_missing_credential_placeholder():
    """Test validation fails when credential placeholder is missing."""
    invalid_definition = {
        "agents": {
            "test_agent": {
                "name": "Test Agent",
                "description": "Test description",
                "credentials": {
                    "api_key": {
                        "label": "API Key",
                        # No placeholder
                    }
                },
                "skills": [
                    {
                        "test_skill": {
                            "name": "Test Skill",
                            "description": "Test skill description",
                            "source": {
                                "path": "skills/test",
                                "entrypoint": "main.TestSkill",
                            },
                        }
                    }
                ],
            }
        }
    }

    error = validate_agent_definition_schema(invalid_definition)
    assert error is not None
    assert "Agent 'test_agent': 'placeholder' for credential 'api_key' is missing in the agent definition file" in error


def test_validate_definition_with_invalid_credential_placeholder_type():
    """Test validation fails when credential placeholder is not a string."""
    invalid_definition = {
        "agents": {
            "test_agent": {
                "name": "Test Agent",
                "description": "Test description",
                "credentials": {
                    "api_key": {
                        "label": "API Key",
                        "placeholder": 123  # Number instead of string
                    }
                },
                "skills": [
                    {
                        "test_skill": {
                            "name": "Test Skill",
                            "description": "Test skill description",
                            "source": {
                                "path": "skills/test",
                                "entrypoint": "main.TestSkill",
                            },
                        }
                    }
                ],
            }
        }
    }

    error = validate_agent_definition_schema(invalid_definition)
    assert error is not None
    assert "Agent 'test_agent': 'placeholder' for credential 'api_key' must be a string in the agent definition file" in error


def test_validate_definition_with_invalid_credential_is_confidential_type():
    """Test validation fails when credential is_confidential is not a boolean."""
    invalid_definition = {
        "agents": {
            "test_agent": {
                "name": "Test Agent",
                "description": "Test description",
                "credentials": {
                    "api_key": {
                        "label": "API Key",
                        "placeholder": "Enter your API key",
                        "is_confidential": "true"  # String instead of boolean
                    }
                },
                "skills": [
                    {
                        "test_skill": {
                            "name": "Test Skill",
                            "description": "Test skill description",
                            "source": {
                                "path": "skills/test",
                                "entrypoint": "main.TestSkill",
                            },
                        }
                    }
                ],
            }
        }
    }

    error = validate_agent_definition_schema(invalid_definition)
    assert error is not None
    assert "Agent 'test_agent': 'is_confidential' for credential 'api_key' must be a boolean in the agent definition file" in error<|MERGE_RESOLUTION|>--- conflicted
+++ resolved
@@ -469,8 +469,6 @@
                 "description": "Test description",
                 "instructions": SAMPLE_INSTRUCTIONS,
                 "guardrails": "Not an array",  # String instead of array
-<<<<<<< HEAD
-=======
                 "tools": [
                     {
                         "test_tool": {
@@ -483,7 +481,6 @@
                         }
                     }
                 ],
->>>>>>> d1148692
             }
         }
     }
@@ -840,12 +837,7 @@
     error = validate_agent_definition_schema(invalid_definition)
     assert error is not None
     assert (
-<<<<<<< HEAD
-        "Agent 'test_agent': skill 'skill_1' is missing required field 'source' in the agent definition file"
-        in error
-=======
         "Agent 'test_agent': tool 'tool_1' is missing required field 'source' in the agent definition file" in error
->>>>>>> d1148692
     )
 
 
@@ -1789,14 +1781,14 @@
                         "placeholder": "Enter your username"
                     }
                 },
-                "skills": [
-                    {
-                        "test_skill": {
-                            "name": "Test Skill",
-                            "description": "Test skill description",
-                            "source": {
-                                "path": "skills/test",
-                                "entrypoint": "main.TestSkill",
+                "tools": [
+                    {
+                        "test_tool": {
+                            "name": "Test Tool",
+                            "description": "Test tool description",
+                            "source": {
+                                "path": "tools/test",
+                                "entrypoint": "main.TestTool",
                             },
                         }
                     }
